from setuptools import find_packages
from distutils.core import setup

if __name__== '__main__':
    setup(include_package_data=True,
          description='TF MOtif Discovery from Importance SCOres',
          long_description="""Algorithm for discovering consolidated patterns from base-pair-level importance scores""",
          url='https://github.com/kundajelab/tfmodisco',
<<<<<<< HEAD
          version='0.5.14.0',
=======
          version='0.5.13.1',
>>>>>>> 584342cb
          packages=find_packages(),
          package_data={
                '': ['cluster/phenograph/louvain/*convert*', 'cluster/phenograph/louvain/*community*', 'cluster/phenograph/louvain/*hierarchy*']
          },
          zip_safe=False,
          setup_requires=[],
          install_requires=['numpy>=1.9', 'joblib>=0.11', 
                            'scikit-learn>=0.19',
                            'h5py>=2.5', 'leidenalg>=0.7.0',
                            'tqdm>=4.38.0', 'psutil>=5.4.8',
                            'matplotlib>=2.2.5'],
          extras_require={
            'tensorflow': ['tensorflow>=1.7'],
            'tensorflow with gpu': ['tensorflow-gpu>=1.7']},
          scripts=['modisco/cluster/run_leiden'],
          name='modisco')<|MERGE_RESOLUTION|>--- conflicted
+++ resolved
@@ -6,11 +6,7 @@
           description='TF MOtif Discovery from Importance SCOres',
           long_description="""Algorithm for discovering consolidated patterns from base-pair-level importance scores""",
           url='https://github.com/kundajelab/tfmodisco',
-<<<<<<< HEAD
           version='0.5.14.0',
-=======
-          version='0.5.13.1',
->>>>>>> 584342cb
           packages=find_packages(),
           package_data={
                 '': ['cluster/phenograph/louvain/*convert*', 'cluster/phenograph/louvain/*community*', 'cluster/phenograph/louvain/*hierarchy*']
