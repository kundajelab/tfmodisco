from __future__ import division, print_function, absolute_import
from collections import defaultdict, OrderedDict, Counter
import numpy as np
import itertools
import time
import sys
import h5py
import json
from . import seqlets_to_patterns
from .. import core
from .. import coordproducers
from .. import metaclusterers
from .. import util


class TfModiscoResults(object):

    def __init__(self,
                 task_names,
                 multitask_seqlet_creation_results,
                 seqlet_attribute_vectors,
                 metaclustering_results,
                 metacluster_idx_to_submetacluster_results,
                 **kwargs):
        self.task_names = task_names
        self.multitask_seqlet_creation_results =\
                multitask_seqlet_creation_results
        self.seqlet_attribute_vectors = seqlet_attribute_vectors
        self.metaclustering_results = metaclustering_results
        self.metacluster_idx_to_submetacluster_results =\
            metacluster_idx_to_submetacluster_results

        self.__dict__.update(**kwargs)

    def save_hdf5(self, grp):
        util.save_string_list(string_list=self.task_names, 
                              dset_name="task_names", grp=grp)
        self.multitask_seqlet_creation_results.save_hdf5(
            grp.create_group("multitask_seqlet_creation_results"))
        self.metaclustering_results.save_hdf5(
            grp.create_group("metaclustering_results"))

        metacluster_idx_to_submetacluster_results_group = grp.create_group(
                                "metacluster_idx_to_submetacluster_results")
        for idx in self.metacluster_idx_to_submetacluster_results:
            self.metacluster_idx_to_submetacluster_results[idx].save_hdf5(
                grp=metacluster_idx_to_submetacluster_results_group
                    .create_group("metacluster_"+str(idx))) 


class SubMetaclusterResults(object):

    def __init__(self, metacluster_size, activity_pattern,
                       seqlets, seqlets_to_patterns_result):
        self.metacluster_size = metacluster_size
        self.activity_pattern = activity_pattern
        self.seqlets = seqlets
        self.seqlets_to_patterns_result = seqlets_to_patterns_result

    def save_hdf5(self, grp):
        grp.attrs['size'] = self.metacluster_size
        grp.create_dataset('activity_pattern', data=self.activity_pattern)
        util.save_seqlet_coords(seqlets=self.seqlets,
                                dset_name="seqlets", grp=grp)   
        self.seqlets_to_patterns_result.save_hdf5(
            grp=grp.create_group('seqlets_to_patterns_result'))


class TfModiscoWorkflow(object):

    def __init__(self,
                 seqlets_to_patterns_factory=
                 seqlets_to_patterns.TfModiscoSeqletsToPatternsFactory(),
                 sliding_window_size=21, flank_size=10,
                 histogram_bins=100, percentiles_in_bandwidth=10, 
                 overlap_portion=0.5,
<<<<<<< HEAD
                 min_metacluster_size=100,
                 target_seqlet_fdr=0.05,
                 weak_threshold_for_counting_sign=0.99,
                 max_seqlets_per_task=20000,
=======
                 min_cluster_size=100,
                 target_seqlet_fdr = 0.05,
                 weak_threshold_for_counting_sign = 0.99,
                 max_seqlets_per_metacluster=20000,
                 max_seqlets_per_task=None,
>>>>>>> ed0f6f12
                 verbose=True):

        self.seqlets_to_patterns_factory = seqlets_to_patterns_factory
        self.sliding_window_size = sliding_window_size
        self.flank_size = flank_size
        self.histogram_bins = histogram_bins
        self.percentiles_in_bandwidth = percentiles_in_bandwidth
        self.overlap_portion = overlap_portion
        self.min_metacluster_size = min_metacluster_size
        self.target_seqlet_fdr = target_seqlet_fdr
        self.weak_threshold_for_counting_sign =\
            weak_threshold_for_counting_sign
        self.max_seqlets_per_metacluster = max_seqlets_per_metacluster
        self.max_seqlets_per_task = max_seqlets_per_task
        self.verbose = verbose

        self.build()

    def build(self):
        
        self.overlap_resolver = core.SeqletsOverlapResolver(
            overlap_detector=core.CoordOverlapDetector(self.overlap_portion),
            seqlet_comparator=core.SeqletComparator(
                                value_provider=lambda x: x.coor.score))

        self.threshold_score_transformer_factory =\
            core.LaplaceCdfFactory(flank_to_ignore=self.flank_size)

    def __call__(self, task_names, contrib_scores,
                       hypothetical_contribs, one_hot):

        self.coord_producer = coordproducers.FixedWindowAroundChunks(
            sliding=self.sliding_window_size,
            flank=self.flank_size,
            thresholding_function=coordproducers.LaplaceThreshold(
                                    target_fdr=self.target_seqlet_fdr,
                                    verbose=self.verbose),
            max_seqlets_total=self.max_seqlets_per_task,
            verbose=self.verbose) 

        contrib_scores_tracks = [
            core.DataTrack(
                name=key+"_contrib_scores",
                fwd_tracks=contrib_scores[key],
                rev_tracks=[x[::-1, ::-1] for x in 
                            contrib_scores[key]],
                has_pos_axis=True) for key in task_names] 

        hypothetical_contribs_tracks = [
            core.DataTrack(name=key+"_hypothetical_contribs",
                           fwd_tracks=hypothetical_contribs[key],
                           rev_tracks=[x[::-1, ::-1] for x in 
                                        hypothetical_contribs[key]],
                           has_pos_axis=True)
                           for key in task_names]

        onehot_track = core.DataTrack(
                            name="sequence", fwd_tracks=one_hot,
                            rev_tracks=[x[::-1, ::-1] for x in one_hot],
                            has_pos_axis=True)

        track_set = core.TrackSet(
                        data_tracks=contrib_scores_tracks
                        +hypothetical_contribs_tracks+[onehot_track])

        per_position_contrib_scores = OrderedDict([
            (x, [np.sum(s,axis=1) for s in contrib_scores[x]]) for x in task_names])


        task_name_to_threshold_transformer = OrderedDict([
            (task_name, self.threshold_score_transformer_factory(
                name=task_name+"_label",
                track_name=task_name+"_contrib_scores"))
             for task_name in task_names]) 

        multitask_seqlet_creation_results = core.MultiTaskSeqletCreation(
            coord_producer=self.coord_producer,
            track_set=track_set,
            overlap_resolver=self.overlap_resolver)(
                task_name_to_score_track=per_position_contrib_scores,
                task_name_to_threshold_transformer=\
                    task_name_to_threshold_transformer)

        #find the weakest laplace cdf threshold used across all tasks
        laplace_threshold_cdf = min(
            [min(x.thresholding_results.pos_threshold_cdf,
                 x.thresholding_results.neg_threshold_cdf)
                 for x in multitask_seqlet_creation_results.
                      task_name_to_coord_producer_results.values()])
        print("Across all tasks, the weakest laplace threshold used"
              +" was: "+str(laplace_threshold_cdf))

        seqlets = multitask_seqlet_creation_results.final_seqlets
        print(str(len(seqlets))+" identified in total")
        if (len(seqlets) < 100):
            print("WARNING: you found relatively few seqlets."
                  +" Consider dropping target_seqlet_fdr") 

        attribute_vectors = (np.array([
                              [x[key+"_label"] for key in task_names]
                               for x in seqlets]))

        if (self.weak_threshold_for_counting_sign is None):
            weak_threshold_for_counting_sign = laplace_threshold_cdf
        else:
            weak_threshold_for_counting_sign =\
                self.weak_threshold_for_counting_sign
        if (weak_threshold_for_counting_sign > laplace_threshold_cdf):
            print("Reducing weak_threshold_for_counting_sign to"
                  +" match laplace_threshold_cdf, from "
                  +str(weak_threshold_for_counting_sign)
                  +" to "+str(laplace_threshold_cdf))
            weak_threshold_for_counting_sign = laplace_threshold_cdf

        metaclusterer = metaclusterers.SignBasedPatternClustering(
                                min_cluster_size=self.min_metacluster_size,
                                threshold_for_counting_sign=
                                    laplace_threshold_cdf,
                                weak_threshold_for_counting_sign=
                                    weak_threshold_for_counting_sign)

        metaclustering_results = metaclusterer(attribute_vectors)
        metacluster_indices = metaclustering_results.metacluster_indices
        metacluster_idx_to_activity_pattern =\
            metaclustering_results.metacluster_idx_to_activity_pattern

        num_metaclusters = max(metacluster_indices)+1
        metacluster_sizes = [np.sum(metacluster_idx==metacluster_indices)
                              for metacluster_idx in range(num_metaclusters)]
        if (self.verbose):
            print("Metacluster sizes: ",metacluster_sizes)
            print("Idx to activities: ",metacluster_idx_to_activity_pattern)
            sys.stdout.flush()

        metacluster_idx_to_submetacluster_results = OrderedDict()

        for metacluster_idx, metacluster_size in\
            sorted(enumerate(metacluster_sizes), key=lambda x: x[1]):
            print("On metacluster "+str(metacluster_idx))
            if (self.max_seqlets_per_metacluster is None
                or self.max_seqlets_per_metacluster >= metacluster_size): 
                print("Metacluster size", metacluster_size)
            else:
                print("Metacluster size {0} limited to {1}".format(
                        metacluster_size, self.max_seqlets_per_metacluster))
            sys.stdout.flush()
            metacluster_activities = [
                int(x) for x in
                metacluster_idx_to_activity_pattern[metacluster_idx].split(",")]
            assert len(seqlets)==len(metacluster_indices)
            metacluster_seqlets = [
                x[0] for x in zip(seqlets, metacluster_indices)
                if x[1]==metacluster_idx][:self.max_seqlets_per_metacluster]
            relevant_task_names, relevant_task_signs =\
                zip(*[(x[0], x[1]) for x in
                    zip(task_names, metacluster_activities) if x[1] != 0])
            print('Relevant tasks: ', relevant_task_names)
            print('Relevant signs: ', relevant_task_signs)
            sys.stdout.flush()
            if (len(relevant_task_names) == 0):
                assert False, "This should not happen"
                sys.stdout.flush()
            
            seqlets_to_patterns = self.seqlets_to_patterns_factory(
                track_set=track_set,
                onehot_track_name="sequence",
                contrib_scores_track_names =\
                    [key+"_contrib_scores" for key in relevant_task_names],
                hypothetical_contribs_track_names=\
                    [key+"_hypothetical_contribs" for key in relevant_task_names],
                track_signs=relevant_task_signs,
                other_comparison_track_names=[])

            seqlets_to_patterns_result = seqlets_to_patterns(metacluster_seqlets)
            metacluster_idx_to_submetacluster_results[metacluster_idx] =\
                SubMetaclusterResults(
                    metacluster_size=metacluster_size,
                    activity_pattern=np.array(metacluster_activities),
                    seqlets=metacluster_seqlets,
                    seqlets_to_patterns_result=seqlets_to_patterns_result)

        return TfModiscoResults(
                 task_names=task_names,
                 multitask_seqlet_creation_results=
                    multitask_seqlet_creation_results,
                 seqlet_attribute_vectors=attribute_vectors,
                 metaclustering_results=metaclustering_results,
                 metacluster_idx_to_submetacluster_results=
                    metacluster_idx_to_submetacluster_results)
<|MERGE_RESOLUTION|>--- conflicted
+++ resolved
@@ -74,18 +74,11 @@
                  sliding_window_size=21, flank_size=10,
                  histogram_bins=100, percentiles_in_bandwidth=10, 
                  overlap_portion=0.5,
-<<<<<<< HEAD
-                 min_metacluster_size=100,
-                 target_seqlet_fdr=0.05,
-                 weak_threshold_for_counting_sign=0.99,
-                 max_seqlets_per_task=20000,
-=======
                  min_cluster_size=100,
                  target_seqlet_fdr = 0.05,
                  weak_threshold_for_counting_sign = 0.99,
                  max_seqlets_per_metacluster=20000,
                  max_seqlets_per_task=None,
->>>>>>> ed0f6f12
                  verbose=True):
 
         self.seqlets_to_patterns_factory = seqlets_to_patterns_factory
