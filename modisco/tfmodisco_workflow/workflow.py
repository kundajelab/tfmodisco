from __future__ import division, print_function, absolute_import
from collections import defaultdict, OrderedDict, Counter
import numpy as np
import itertools
import time
import sys
import h5py
import json
from . import seqlets_to_patterns
from .. import core
from .. import coordproducers
from .. import metaclusterers
from .. import util


class TfModiscoResults(object):

    def __init__(self,
                 task_names,
                 multitask_seqlet_creation_results,
                 seqlet_attribute_vectors,
                 metaclustering_results,
                 metacluster_idx_to_submetacluster_results,
                 **kwargs):
        self.task_names = task_names
        self.multitask_seqlet_creation_results =\
                multitask_seqlet_creation_results
        self.seqlet_attribute_vectors = seqlet_attribute_vectors
        self.metaclustering_results = metaclustering_results
        self.metacluster_idx_to_submetacluster_results =\
            metacluster_idx_to_submetacluster_results

        self.__dict__.update(**kwargs)

    def save_hdf5(self, grp):
        util.save_string_list(string_list=self.task_names, 
                              dset_name="task_names", grp=grp)
        self.multitask_seqlet_creation_results.save_hdf5(
            grp.create_group("multitask_seqlet_creation_results"))
        self.metaclustering_results.save_hdf5(
            grp.create_group("metaclustering_results"))

        metacluster_idx_to_submetacluster_results_group = grp.create_group(
                                "metacluster_idx_to_submetacluster_results")
        for idx in self.metacluster_idx_to_submetacluster_results:
            self.metacluster_idx_to_submetacluster_results[idx].save_hdf5(
                grp=metacluster_idx_to_submetacluster_results_group
                    .create_group("metacluster_"+str(idx))) 


class SubMetaclusterResults(object):

    def __init__(self, metacluster_size, activity_pattern,
                       seqlets, seqlets_to_patterns_result):
        self.metacluster_size = metacluster_size
        self.activity_pattern = activity_pattern
        self.seqlets = seqlets
        self.seqlets_to_patterns_result = seqlets_to_patterns_result

    def save_hdf5(self, grp):
        grp.attrs['size'] = self.metacluster_size
        grp.create_dataset('activity_pattern', data=self.activity_pattern)
        util.save_seqlet_coords(seqlets=self.seqlets,
                                dset_name="seqlets", grp=grp)   
        self.seqlets_to_patterns_result.save_hdf5(
            grp=grp.create_group('seqlets_to_patterns_result'))


class TfModiscoWorkflow(object):

    def __init__(self,
                 seqlets_to_patterns_factory=
                 seqlets_to_patterns.TfModiscoSeqletsToPatternsFactory(),
                 sliding_window_size=21, flank_size=10,
                 histogram_bins=100, percentiles_in_bandwidth=10, 
                 overlap_portion=0.5,
                 min_cluster_size=100,
<<<<<<< HEAD
                 target_seqlet_fdr = 0.05,
                 weak_threshold_for_counting_sign = 0.99,
                 max_seqlets_per_metacluster=None,
=======
                 target_seqlet_fdr=0.05,
                 weak_threshold_for_counting_sign=0.99,
                 max_seqlets_per_task=20000,
>>>>>>> 583da0fc
                 verbose=True):

        self.seqlets_to_patterns_factory = seqlets_to_patterns_factory
        self.sliding_window_size = sliding_window_size
        self.flank_size = flank_size
        self.histogram_bins = histogram_bins
        self.percentiles_in_bandwidth = percentiles_in_bandwidth
        self.overlap_portion = overlap_portion
        self.min_cluster_size = min_cluster_size
        self.target_seqlet_fdr = target_seqlet_fdr
        self.weak_threshold_for_counting_sign =\
            weak_threshold_for_counting_sign
<<<<<<< HEAD
        self.max_seqlets_per_metacluster = max_seqlets_per_metacluster
=======
        self.max_seqlets_per_task = max_seqlets_per_task
>>>>>>> 583da0fc
        self.verbose = verbose

        self.build()

    def build(self):
        
        self.overlap_resolver = core.SeqletsOverlapResolver(
            overlap_detector=core.CoordOverlapDetector(self.overlap_portion),
            seqlet_comparator=core.SeqletComparator(
                                value_provider=lambda x: x.coor.score))

        self.threshold_score_transformer_factory =\
            core.LaplaceCdfFactory(flank_to_ignore=self.flank_size)

    def __call__(self, task_names, contrib_scores,
                       hypothetical_contribs, one_hot):

        self.coord_producer = coordproducers.FixedWindowAroundChunks(
            sliding=self.sliding_window_size,
            flank=self.flank_size,
            thresholding_function=coordproducers.LaplaceThreshold(
                                    target_fdr=self.target_seqlet_fdr,
                                    verbose=self.verbose),
            max_seqlets_total=self.max_seqlets_per_task,
            verbose=self.verbose) 

        contrib_scores_tracks = [
            core.DataTrack(
                name=key+"_contrib_scores",
                fwd_tracks=contrib_scores[key],
                rev_tracks=[x[::-1, ::-1] for x in 
                            contrib_scores[key]],
                has_pos_axis=True) for key in task_names] 

        hypothetical_contribs_tracks = [
            core.DataTrack(name=key+"_hypothetical_contribs",
                           fwd_tracks=hypothetical_contribs[key],
                           rev_tracks=[x[::-1, ::-1] for x in 
                                        hypothetical_contribs[key]],
                           has_pos_axis=True)
                           for key in task_names]

        onehot_track = core.DataTrack(
                            name="sequence", fwd_tracks=one_hot,
                            rev_tracks=[x[::-1, ::-1] for x in one_hot],
                            has_pos_axis=True)

        track_set = core.TrackSet(
                        data_tracks=contrib_scores_tracks
                        +hypothetical_contribs_tracks+[onehot_track])

        per_position_contrib_scores = OrderedDict([
            (x, [np.sum(s,axis=1) for s in contrib_scores[x]]) for x in task_names])


        task_name_to_threshold_transformer = OrderedDict([
            (task_name, self.threshold_score_transformer_factory(
                name=task_name+"_label",
                track_name=task_name+"_contrib_scores"))
             for task_name in task_names]) 

        multitask_seqlet_creation_results = core.MultiTaskSeqletCreation(
            coord_producer=self.coord_producer,
            track_set=track_set,
            overlap_resolver=self.overlap_resolver)(
                task_name_to_score_track=per_position_contrib_scores,
                task_name_to_threshold_transformer=\
                    task_name_to_threshold_transformer)

        #find the weakest laplace cdf threshold used across all tasks
        laplace_threshold_cdf = min(
            [min(x.thresholding_results.pos_threshold_cdf,
                 x.thresholding_results.neg_threshold_cdf)
                 for x in multitask_seqlet_creation_results.
                      task_name_to_coord_producer_results.values()])
        print("Across all tasks, the weakest laplace threshold used"
              +" was: "+str(laplace_threshold_cdf))

        seqlets = multitask_seqlet_creation_results.final_seqlets
        print(str(len(seqlets))+" identified in total")
        if (len(seqlets) < 100):
            print("WARNING: you found relatively few seqlets."
                  +" Consider dropping target_seqlet_fdr") 

        attribute_vectors = (np.array([
                              [x[key+"_label"] for key in task_names]
                               for x in seqlets]))

        if (self.weak_threshold_for_counting_sign is None):
            weak_threshold_for_counting_sign = laplace_threshold_cdf
        else:
            weak_threshold_for_counting_sign =\
                self.weak_threshold_for_counting_sign
        if (weak_threshold_for_counting_sign > laplace_threshold_cdf):
            print("Reducing weak_threshold_for_counting_sign to"
                  +" match laplace_threshold_cdf, from "
                  +str(weak_threshold_for_counting_sign)
                  +" to "+str(laplace_threshold_cdf))
            weak_threshold_for_counting_sign = laplace_threshold_cdf

        metaclusterer = metaclusterers.SignBasedPatternClustering(
                                min_cluster_size=self.min_cluster_size,
                                threshold_for_counting_sign=
                                    laplace_threshold_cdf,
                                weak_threshold_for_counting_sign=
                                    weak_threshold_for_counting_sign)

        metaclustering_results = metaclusterer(attribute_vectors)
        metacluster_indices = metaclustering_results.metacluster_indices
        metacluster_idx_to_activity_pattern =\
            metaclustering_results.metacluster_idx_to_activity_pattern

        num_metaclusters = max(metacluster_indices)+1
        metacluster_sizes = [np.sum(metacluster_idx==metacluster_indices)
                              for metacluster_idx in range(num_metaclusters)]
        if (self.verbose):
            print("Metacluster sizes: ",metacluster_sizes)
            print("Idx to activities: ",metacluster_idx_to_activity_pattern)
            sys.stdout.flush()

        metacluster_idx_to_submetacluster_results = OrderedDict()

        for metacluster_idx, metacluster_size in\
            sorted(enumerate(metacluster_sizes), key=lambda x: x[1]):
            print("On metacluster "+str(metacluster_idx))
            if (self.max_seqlets_per_metacluster is None
                or self.max_seqlets_per_metacluster >= metacluster_size): 
                print("Metacluster size", metacluster_size)
            else:
                print("Metacluster size {0} limited to {1}".format(
                        metacluster_size, self.max_seqlets_per_metacluster))
            sys.stdout.flush()
            metacluster_activities = [
                int(x) for x in
                metacluster_idx_to_activity_pattern[metacluster_idx].split(",")]
            assert len(seqlets)==len(metacluster_indices)
            metacluster_seqlets = [
                x[0] for x in zip(seqlets, metacluster_indices)
                if x[1]==metacluster_idx][:self.max_seqlets_per_metacluster]
            relevant_task_names, relevant_task_signs =\
                zip(*[(x[0], x[1]) for x in
                    zip(task_names, metacluster_activities) if x[1] != 0])
            print('Relevant tasks: ', relevant_task_names)
            print('Relevant signs: ', relevant_task_signs)
            sys.stdout.flush()
            if (len(relevant_task_names) == 0):
                assert False, "This should not happen"
                sys.stdout.flush()
            
            seqlets_to_patterns = self.seqlets_to_patterns_factory(
                track_set=track_set,
                onehot_track_name="sequence",
                contrib_scores_track_names =\
                    [key+"_contrib_scores" for key in relevant_task_names],
                hypothetical_contribs_track_names=\
                    [key+"_hypothetical_contribs" for key in relevant_task_names],
                track_signs=relevant_task_signs,
                other_comparison_track_names=[])

            seqlets_to_patterns_result = seqlets_to_patterns(metacluster_seqlets)
            metacluster_idx_to_submetacluster_results[metacluster_idx] =\
                SubMetaclusterResults(
                    metacluster_size=metacluster_size,
                    activity_pattern=np.array(metacluster_activities),
                    seqlets=metacluster_seqlets,
                    seqlets_to_patterns_result=seqlets_to_patterns_result)

        return TfModiscoResults(
                 task_names=task_names,
                 multitask_seqlet_creation_results=
                    multitask_seqlet_creation_results,
                 seqlet_attribute_vectors=attribute_vectors,
                 metaclustering_results=metaclustering_results,
                 metacluster_idx_to_submetacluster_results=
                    metacluster_idx_to_submetacluster_results)
<|MERGE_RESOLUTION|>--- conflicted
+++ resolved
@@ -75,15 +75,10 @@
                  histogram_bins=100, percentiles_in_bandwidth=10, 
                  overlap_portion=0.5,
                  min_cluster_size=100,
-<<<<<<< HEAD
                  target_seqlet_fdr = 0.05,
                  weak_threshold_for_counting_sign = 0.99,
                  max_seqlets_per_metacluster=None,
-=======
-                 target_seqlet_fdr=0.05,
-                 weak_threshold_for_counting_sign=0.99,
                  max_seqlets_per_task=20000,
->>>>>>> 583da0fc
                  verbose=True):
 
         self.seqlets_to_patterns_factory = seqlets_to_patterns_factory
@@ -96,11 +91,8 @@
         self.target_seqlet_fdr = target_seqlet_fdr
         self.weak_threshold_for_counting_sign =\
             weak_threshold_for_counting_sign
-<<<<<<< HEAD
         self.max_seqlets_per_metacluster = max_seqlets_per_metacluster
-=======
         self.max_seqlets_per_task = max_seqlets_per_task
->>>>>>> 583da0fc
         self.verbose = verbose
 
         self.build()
