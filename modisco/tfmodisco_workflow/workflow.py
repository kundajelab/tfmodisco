--- conflicted
+++ resolved
@@ -74,18 +74,11 @@
                  sliding_window_size=21, flank_size=10,
                  histogram_bins=100, percentiles_in_bandwidth=10, 
                  overlap_portion=0.5,
-<<<<<<< HEAD
                  min_metacluster_size=100,
                  target_seqlet_fdr=0.05,
                  weak_threshold_for_counting_sign=0.99,
-                 max_seqlets_per_task=20000,
-=======
-                 min_cluster_size=100,
-                 target_seqlet_fdr = 0.05,
-                 weak_threshold_for_counting_sign = 0.99,
                  max_seqlets_per_metacluster=20000,
                  max_seqlets_per_task=None,
->>>>>>> d7674a86
                  verbose=True):
 
         self.seqlets_to_patterns_factory = seqlets_to_patterns_factory
@@ -98,10 +91,7 @@
         self.target_seqlet_fdr = target_seqlet_fdr
         self.weak_threshold_for_counting_sign =\
             weak_threshold_for_counting_sign
-<<<<<<< HEAD
-=======
         self.max_seqlets_per_metacluster = max_seqlets_per_metacluster
->>>>>>> d7674a86
         self.max_seqlets_per_task = max_seqlets_per_task
         self.verbose = verbose
 
@@ -112,7 +102,7 @@
         self.overlap_resolver = core.SeqletsOverlapResolver(
             overlap_detector=core.CoordOverlapDetector(self.overlap_portion),
             seqlet_comparator=core.SeqletComparator(
-                                value_provider=lambda x: x.coor.score))
+                                    value_provider=lambda x: x.coor.score))
 
     def __call__(self, task_names, contrib_scores,
                        hypothetical_contribs, one_hot):
