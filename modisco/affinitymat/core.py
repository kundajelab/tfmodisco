--- conflicted
+++ resolved
@@ -8,11 +8,8 @@
 import time
 import itertools
 import scipy.stats
-<<<<<<< HEAD
 import gc
-=======
 import sklearn
->>>>>>> 97f7d5b5
 from joblib import Parallel, delayed
 from tqdm import tqdm
 
