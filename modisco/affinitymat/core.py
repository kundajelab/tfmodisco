--- conflicted
+++ resolved
@@ -544,16 +544,14 @@
         affinity_mat_rev = (self.affinity_mat_from_1d(
                              vecs1=embedding_fwd, vecs2=embedding_rev)
                             if (embedding_rev is not None) else None)
-<<<<<<< HEAD
         if (self.verbose):
             print("Rev affmat computed")
             print_memory_use()
             sys.stdout.flush()
-=======
+
         #enforce symmetry
         assert np.max(np.abs(affinity_mat_rev.T - affinity_mat_rev))<1e-6,\
                 np.max(np.abs(affinity_mat_rev.T - affinity_mat_rev))
->>>>>>> 38c0bf40
 
         cp3_time = time.time()
 
