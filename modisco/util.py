from __future__ import division, print_function
import os
import signal
import deeplift
import numpy as np
import h5py
import traceback
from sklearn.neighbors.kde import KernelDensity


def save_patterns(patterns, grp):
    all_pattern_names = []
    for idx, pattern in enumerate(patterns):
        pattern_name = "pattern_"+str(idx)
        all_pattern_names.append(pattern_name)
        pattern_grp = grp.create_group(pattern_name) 
        pattern.save_hdf5(pattern_grp)
    save_string_list(all_pattern_names, dset_name="all_pattern_names",
                     grp=grp)


def save_string_list(string_list, dset_name, grp):
    dset = grp.create_dataset(dset_name, (len(string_list),),
                              dtype=h5py.special_dtype(vlen=bytes))
    dset[:] = string_list


def save_seqlet_coords(seqlets, dset_name, grp):
    coords_strings = [str(x.coor) for x in seqlets] 
    save_string_list(string_list=coords_strings,
                     dset_name=dset_name, grp=grp)


def factorial(val):
    to_return = 1
    for i in range(1,val+1):
        to_return *= i
    return to_return


def first_curvature_max(values, bins, bandwidth):
    kde = KernelDensity(kernel="gaussian", bandwidth=bandwidth).fit(
                [[x,0] for x in values])
    midpoints = np.min(values)+((np.arange(bins)+0.5)
                                *(np.max(values)-np.min(values))/bins)
    densities = np.exp(kde.score_samples([[x,0] for x in midpoints]))

    global_max_x = max(zip(densities,midpoints), key=lambda x: x[0])[1]
    firstd_x, firstd_y = angle_firstd(x_values=midpoints, y_values=densities) 
    secondd_x, secondd_y = firstd(x_values=firstd_x, y_values=firstd_y)
    thirdd_x, thirdd_y = firstd(x_values=secondd_x, y_values=secondd_y)
    #find curvature maxima i.e. points where thirdd crosses 0
    maxima_x = [0.5*(prev_x+after_x) for (prev_x, after_x),(prev_y,after_y)
                  in zip(zip(thirdd_x[0:-1], thirdd_x[1:]),
                         zip(thirdd_y[0:-1], thirdd_y[1:]))
                  if (prev_y > 0 and after_y < 0)
                  and 0.5*(prev_x+after_x)]
    maxima_x_after_global_max = [x for x in maxima_x if x > global_max_x]
    maxima_x_before_global_max = [x for x in maxima_x if x < global_max_x]
    threshold_before = maxima_x_before_global_max[-1] if\
                        len(maxima_x_before_global_max) > 0 else global_max_x
    threshold_after = maxima_x_after_global_max[0] if\
                        len(maxima_x_after_global_max) > 0 else global_max_x

    from matplotlib import pyplot as plt
    hist_y, _, _ = plt.hist(values, bins=100)
    max_y = np.max(hist_y)
    plt.plot(midpoints, densities*(max_y/np.max(densities)))
    plt.plot([threshold_before, threshold_before], [0, max_y])
    plt.plot([threshold_after, threshold_after], [0, max_y])
    plt.show()

    return threshold_before, threshold_after


def cosine_firstd(x_values, y_values):
    x_differences = x_values[1:] - x_values[:-1]
    x_midpoints = 0.5*(x_values[1:] + x_values[:-1])
    y_differences = y_values[1:] - y_values[:-1]
    hypotenueses = np.sqrt(np.square(y_differences) + np.square(x_differences))
    cosine_first_d = x_differences/hypotenueses 
    return x_midpoints, cosine_first_d


def angle_firstd(x_values, y_values):
    x_differences = x_values[1:] - x_values[:-1]
    x_midpoints = 0.5*(x_values[1:] + x_values[:-1])
    y_differences = y_values[1:] - y_values[:-1]
    return x_midpoints, np.arctan2(y_differences, x_differences)


def angle_curvature(x_values, y_values):
    x_midpoints, y_angles = angle_firstd(x_values, y_values)
    y_midpoints = 0.5*(y_values[1:] + y_values[:-1])
    x_midmidpoints, y_anglechange = firstd(x_midpoints, y_angles)
    x_differences = x_midpoints[1:] - x_midpoints[:-1] 
    y_differences = y_midpoints[1:] - y_midpoints[:-1]
    distance_travelled = np.sqrt(np.square(x_differences)+
                                 np.square(y_differences))
    angle_change_w_dist = y_anglechange/distance_travelled
    return x_midmidpoints, angle_change_w_dist


def firstd(x_values, y_values):
    x_differences = x_values[1:] - x_values[:-1]
    x_midpoints = 0.5*(x_values[1:] + x_values[:-1])
    y_differences = y_values[1:] - y_values[:-1]
    rise_over_run = y_differences/x_differences
    return x_midpoints, rise_over_run


def cpu_sliding_window_sum(arr, window_size):
    assert len(arr) >= window_size, str(len(arr))+" "+str(window_size)
    to_return = np.zeros(len(arr)-window_size+1)
    current_sum = np.sum(arr[0:window_size])
    to_return[0] = current_sum
    idx_to_include = window_size
    idx_to_exclude = 0
    while idx_to_include < len(arr):
        current_sum += (arr[idx_to_include] - arr[idx_to_exclude]) 
        to_return[idx_to_exclude+1] = current_sum
        idx_to_include += 1
        idx_to_exclude += 1
    return to_return


def identify_peaks(arr):
    #use a state machine to identify peaks
    #"peaks" as defined by larger than neighbours
    #for tied region, take the middle of the tie.
    #return tuples of idx + peak val
    previous_val = None
    potential_peak_start_idx = None
    found_peaks = []
    for idx, val in enumerate(arr):
        if (previous_val is not None):
            if (val > previous_val):
                potential_peak_start_idx = idx
            elif (val < previous_val):
                if (potential_peak_start_idx is not None):
                    #peak found!
                    found_peaks.append(
        (int(0.5*(potential_peak_start_idx+(idx-1))), previous_val))
                potential_peak_start_idx = None
                potential_peak_start_val = None
            else:
                #tie...don't change anything.
                pass
        previous_val = val
    return found_peaks


def create_detector_from_subset_of_sequential_layers(sequential_container,
                                                    idx_of_layer_of_interest,
                                                    channel_indices,
                                                    multipliers_on_channels):
    import deeplift.backend as B
    layers = []  
    #this adds in all the layers preceeding idx_of_layer_of_interest
    #(remember zero-based indexing...)
    for layer_idx in range(idx_of_layer_of_interest):
        layers.append(
         sequential_container.get_layers()[layer_idx].copy_blob_keep_params()
        )
    #add in the layer of interest, but with the channels subsetted to
    #the channels of interest
    layer_to_subset = sequential_container.get_layers()\
                       [idx_of_layer_of_interest]
    assert hasattr(layer_to_subset, "W"), "Layer does not have weights - "\
        +" make sure you have supplied the correct index for the conv layer?"
    subsetted_weights = layer_to_subset.W[channel_indices]
    subsetted_biases = layer_to_subset.b[channel_indices]
    layer_kwargs = layer_to_subset.get_yaml_compatible_object_kwargs()
    layer_kwargs['W'] = subsetted_weights 
    layer_kwargs['b'] = subsetted_biases
    subsetted_layer = layer_to_subset.\
                      load_blob_from_yaml_contents_only(**layer_kwargs)
    layers.append(subsetted_layer)
    #check if the next layer is an activation layer
    layer_after_layer_of_interest =\
      sequential_container.get_layers()[idx_of_layer_of_interest+1]
    if isinstance(layer_after_layer_of_interest, deeplift.blobs.Activation):
        layers.append(layer_after_layer_of_interest.copy_blob_keep_params())
    #multipliers_layer = sequential_container.get_layers()[layer_idx+1].copy_blob_keep_params()
    #add in a layer with a conv filter that is the multipliers
    #need to be reversed because this is doing a convolution, not cross corr
    multipliers_layer = deeplift.blobs.Conv2D(
                    name="multipliers_layer",
                    W=multipliers_on_channels[:,:,::-1,::-1].astype('float32'),
                    b=np.zeros(multipliers_on_channels.shape[0])\
                      .astype('float32'),
                    strides=(1,1), 
                    border_mode=B.BorderMode.valid)
    layers.append(multipliers_layer)
    deeplift.util.connect_list_of_layers(layers)
    layers[-1].build_fwd_pass_vars()
    model_to_return = deeplift.models.SequentialModel(layers=layers)
    model_to_return.get_layers()

    return model_to_return

def get_conv_out_symbolic_var(input_var,
                              set_of_2d_patterns_to_conv_with,
                              normalise_by_magnitude,
                              take_max,
<<<<<<< HEAD
                              mode='full'):
    import theano
    import theano.tensor.signal.conv
=======
                              mode='valid'):
>>>>>>> 81f2aa49
    assert len(set_of_2d_patterns_to_conv_with.shape)==3
    if (normalise_by_magnitude):
        set_of_2d_patterns_to_conv_with =\
         set_of_2d_patterns_to_conv_with/\
          (np.sqrt(np.sum(np.sum(np.square(set_of_2d_patterns_to_conv_with),
                               axis=-1),
                        axis=-1))[:,None,None])
    filters = theano.tensor.as_tensor_variable(
               x=set_of_2d_patterns_to_conv_with,
               name="filters")
    conv_out = theano.tensor.signal.conv.conv2d(
                input=input_var,
                filters=filters,
                border_mode=mode)
    if (normalise_by_magnitude):
        sum_squares_per_pos =\
                   theano.tensor.signal.conv.conv2d(
                    input=theano.tensor.square(input_var),
                    filters=np.ones(set_of_2d_patterns_to_conv_with.shape)\
                            .astype("float32"),
                    border_mode=mode) 
        per_pos_magnitude = theano.tensor.sqrt(sum_squares_per_pos)
        per_pos_magnitude += 0.0000001*(per_pos_magnitude < 0.0000001)
        conv_out = conv_out/per_pos_magnitude
    if (take_max):
        conv_out = theano.tensor.max(
                    theano.tensor.max(conv_out, axis=-1), #max over cols
                    axis=-1) #max over rows
    return conv_out 


def compile_conv_func_with_theano(set_of_2d_patterns_to_conv_with,
                                  normalise_by_magnitude=False,
                                  take_max=False,
<<<<<<< HEAD
                                  mode='full'):
    import theano
=======
                                  mode='valid'):
>>>>>>> 81f2aa49
    input_var = theano.tensor.TensorType(dtype=theano.config.floatX,
                                         broadcastable=[False]*3)("input")
    conv_out = get_conv_out_symbolic_var(input_var,
                                 set_of_2d_patterns_to_conv_with,
                                 normalise_by_magnitude=normalise_by_magnitude,
                                 take_max=take_max,
                                 mode=mode)
    func = theano.function([input_var],
                           conv_out,
                           allow_input_downcast=True)
    return func 


def get_max_cross_corr(filters, things_to_scan,
                           verbose=True, batch_size=10,
                           func_params_size=1000000,
                           progress_update=1000,
                           min_overlap=0.3):
    """
        func_params_size: when compiling functions
    """
    #reverse the patterns as the func is a conv not a cross corr
    filters = filters.astype("float32")[:,::-1,::-1]
    to_return = np.zeros((filters.shape[0], len(things_to_scan)))
    #compile the number of filters that result in a function with
    #params equal to func_params_size 
    params_per_filter = np.prod(filters[0].shape)
    filter_batch_size = int(func_params_size/params_per_filter)
    filter_length = filters.shape[-1]
    filter_idx = 0 
    while filter_idx < filters.shape[0]:
        if (verbose):
            print("On filters",filter_idx,"to",(filter_idx+filter_batch_size))
        filter_batch = filters[filter_idx:(filter_idx+filter_batch_size)]
        cross_corr_func = compile_conv_func_with_theano(
                           set_of_2d_patterns_to_conv_with=filter_batch,
                           normalise_by_magnitude=False,
                           take_max=True)  
        padding_amount = int((filter_length)*(1-min_overlap))
        padded_input = [np.pad(array=x,
                              pad_width=((padding_amount, padding_amount)),
                              mode="constant") for x in things_to_scan]
        max_cross_corrs = np.array(deeplift.util.run_function_in_batches(
                            func=cross_corr_func,
                            input_data_list=[padded_input],
                            batch_size=batch_size,
                            progress_update=(None if verbose==False else
                                             progress_update)))
        assert len(max_cross_corrs.shape)==2, max_cross_corrs.shape
        to_return[filter_idx:
                  (filter_idx+filter_batch_size),:] =\
                  np.transpose(max_cross_corrs)
        filter_idx += filter_batch_size
        
    return to_return


def get_top_N_scores_per_region(scores, N, exclude_hits_within_window):
    scores = scores.copy()
    assert len(scores.shape)==2, scores.shape
    if (N==1):
        return np.max(scores, axis=1)[:,None]
    else:
        top_n_scores = []
        for i in range(scores.shape[0]):
            top_n_scores_for_region=[]
            for n in range(N):
                max_idx = np.argmax(scores[i]) 
                top_n_scores_for_region.append(scores[i][max_idx])
                scores[i][max_idx-exclude_hits_within_window:
                          max_idx+exclude_hits_within_window-1] = -np.inf
            top_n_scores.append(top_n_scores_for_region) 
        return np.array(top_n_scores)


def phenojaccard_sim_mat(sim_mat, k):
    from collections import defaultdict
    node_to_nearest = defaultdict(set)
    for node,neighbours_affs in enumerate(sim_mat):
        sorted_neighbours_affs = sorted(enumerate(neighbours_affs), key=lambda x: -x[1])
        node_to_nearest[node].update([x[0] for x in sorted_neighbours_affs[:k]])
    new_sim_mat = np.zeros_like(sim_mat)
    for node1 in node_to_nearest:
        for node2 in node_to_nearest:
            intersection = set(node_to_nearest[node1])
            intersection.intersection_update(node_to_nearest[node2])
            union = set(node_to_nearest[node1])
            union.update(node_to_nearest[node2])
            jaccard = float(len(intersection))/float(len(union))
            new_sim_mat[node1,node2] = jaccard
    return new_sim_mat
 

def jaccardify_sim_mat(sim_mat, verbose=True, power=1):
    print("Seriously consider using phenojaccard")
    if (verbose):
        print("calling jaccardify")
    sim_mat = np.power(sim_mat, power)
    import time
    t1 = time.time()
    minimum_sum = np.sum(np.minimum(sim_mat[:,None,:],
                         sim_mat[None,:,:]), axis=-1)
    maximum_sum = np.sum(np.maximum(sim_mat[:,None,:],
                         sim_mat[None,:,:]), axis=-1)
    ratio = minimum_sum/maximum_sum
    t2 = time.time()
    if (verbose):
        print("time taken in jaccardify",t2-t1)
    return ratio 


def compute_jaccardify(sim_mat, start_job, end_job):
    num_nodes = sim_mat.shape[0]
    distances = []
    for job_num in xrange(start_job, end_job):
        row_idx = int(job_num/num_nodes)
        col_idx = job_num%num_nodes
        minimum_sum = np.sum(np.minimum(sim_mat[row_idx,:],
                                        sim_mat[col_idx,:]))
        maximum_sum = np.sum(np.maximum(sim_mat[row_idx,:],
                                        sim_mat[col_idx,:]))
        ratio = minimum_sum/maximum_sum
        distances.append(ratio)
    return distances


#might be speed-upable further by recognizing that the distance is symmetric
def gpu_jaccardify(sim_mat, power=1,
                   func_params_size=1000000,
                   batch_size=100,
                   progress_update=1000,
                   verbose=True):
    import theano
    if (power != 1):
        print("taking the power")
        sim_mat = np.power(sim_mat, power)
        print("took the power")
    num_nodes = sim_mat.shape[0]
    cols_batch_size = int(func_params_size/num_nodes) 
    print("cols_batch_size is",cols_batch_size)
    assert cols_batch_size > 0, "Please increase func_params_size; a single"+\
                                " col can't fit in the function otherwise"

    to_return = np.zeros(sim_mat.shape)

    col_idx = 0
    while col_idx < num_nodes:
        if (verbose):
            print("cols idx:",col_idx)
        #compile a function for computing distance to
        #nodes col_idx:(col_idx + cols_batch_size)

        #input var will store a batch of input data points
        input_var = theano.tensor.TensorType(
                        dtype=theano.config.floatX,
                        broadcastable=[False]*2)("input")
        
        end_col_idx = min(col_idx + cols_batch_size, num_nodes)
        minimum_sum = theano.tensor.sum(
                         theano.tensor.minimum(
                            input_var[:,None,:],
                            sim_mat[None,
                                     col_idx:end_col_idx,:]),
                                     axis=-1)
        maximum_sum = theano.tensor.sum(
                         theano.tensor.maximum(
                            input_var[:,None,:],
                            sim_mat[None,
                                     col_idx:end_col_idx,:]),
                                     axis=-1)
        ratios = minimum_sum/maximum_sum #the "jaccardified" distance

        #compile the function which takes input_var as the input tensor
        #and returns ratios 
        func = theano.function([input_var], ratios, allow_input_downcast=True)

        #apply the function in batches to all the nodes
        row_idx = 0
        while row_idx < num_nodes: 
            if (verbose):
                if (row_idx%progress_update == 0):
                    print("Done",row_idx)
            end_row_idx = row_idx+batch_size
            distances = func(sim_mat[row_idx:end_row_idx,:])
            to_return[row_idx:end_row_idx, col_idx:end_col_idx] = distances
            row_idx = end_row_idx
        col_idx = end_col_idx
    return to_return


#should be speed-upable further by recognizing that the distance is symmetric
def parallel_jaccardify(sim_mat, num_processes=4,
                        verbose=True, power=1,
                        temp_file_dir="tmp",
                        temp_file_prefix="jaccardify_h5"):

    if (os.path.isdir(temp_file_dir)==False):
        os.system("mkdir "+temp_file_dir)
    sim_mat = np.power(sim_mat, power)

    num_nodes = sim_mat.shape[0]
    total_tasks = num_nodes**2
    tasks_per_job = int(np.ceil(total_tasks/num_processes))

    launched_pids = []
    print(num_processes)
    for i in xrange(num_processes):
        pid = os.fork() 
        print(pid)
        if pid==0:
            try:
                #set a signal handler for interrupt signals
                signal.signal(signal.SIGINT,
                              (lambda signum, frame: os._exit(os.EX_TEMPFAIL)))
                start_job = tasks_per_job*i
                end_job = min(total_tasks, tasks_per_job*(i+1))
                distances = compute_jaccardify(sim_mat, start_job, end_job) 
                #write the distances to an h5 file
                h5_file_name = temp_file_dir+"/"\
                               +temp_file_prefix+"_"+str(i)+".h5"
                f = h5py.File(h5_file_name, "w")
                dset = f.create_dataset("/distances", data=distances)
                f.close()
                print("Exit!")
                os._exit(os.EX_OK) #exit the child
            except Exception:
                raise RuntimeError("Exception in job "+str(i)+\
                                   "\n"+traceback.format_exc()) 
                os._exit(os.EX_SOFTWARE)
        else:
            launched_pids.append(pid)

    try:
        while len(launched_pids) > 0:
            pid, return_code = os.wait()
            if return_code != os.EX_OK:  
                raise RuntimeError(
                "pid "+str(pid)+" gave error code "+str(return_code))
            if pid in launched_pids:
                launched_pids.remove(pid)

        #child processes would have all exited
        collated_distances = []
        #now collate all the stuff written to the various h5 files
        for i in xrange(num_processes):
            h5_file_name = temp_file_dir+"/"\
                           +temp_file_prefix+"_"+str(i)+".h5"
            f = h5py.File(h5_file_name)
            collated_distances.extend(f['/distances'])
            f.close()
            os.system("rm "+h5_file_name)
        assert len(collated_distances) == total_tasks 
        to_return = np.zeros((num_nodes, num_nodes))
        #now reshape the collated distances into a numpy array
        for i in xrange(len(collated_distances)):
            row_idx = int(i/num_nodes)
            col_idx = i%num_nodes
            to_return[row_idx, col_idx] = collated_distances[i]
        return to_return
    except (KeyboardInterrupt, OSError):
        for pid in launched_pids:
            try:
                os.kill(pid, signal.SIGHUP)
            except:
                pass
        raise


def make_graph_from_sim_mat(sim_mat):
    import networkx as nx
    G = nx.Graph()
    print("Adding nodes")
    for i in range(len(sim_mat)):
        G.add_node(i)
    print("nodes added")
    edges_to_add = []
    print("Preparing edges")
    for i in range(len(sim_mat)):
        for j in range(i+1,len(sim_mat)):
            edges_to_add.append((i,j,{'weight':sim_mat[i,j]})) 
    print("Done preparing edges")
    G.add_edges_from(edges_to_add)
    print("Done adding edges")
    return G


def cluster_louvain(sim_mat):
    import community
    graph = make_graph_from_sim_mat(sim_mat)
    print("making partition")
    partition = community.best_partition(graph)
    print("done making partition")
    louvain_labels = [partition[i] for i in range(len(partition.keys()))]
    return louvain_labels


def scan_regions_with_filters(filters, regions_to_scan,
                              batch_size=50, progress_update=1000):
    """
        filters: for PWMs, use log-odds matrices.
        Will be cross-correlated with sequence
    
        set_of_regions: either one-hot-encoded or deeplift score tracks.
    """ 
    import theano
    if (len(filters.shape)==3):
        filters = filters[:,None,:,:]
    assert filters.shape[1]==1 #input channels=1
    assert filters.shape[2]==4 #acgt
    assert len(regions_to_scan.shape)==4
    assert regions_to_scan.shape[1]==1 #input channels=1
    assert regions_to_scan.shape[2]==4 #acgt

    #set up the theano convolution 
    fwd_filters = filters[:,:,::-1,::-1] #convolutions reverse things
    rev_comp_filters = filters

    input_var = theano.tensor.TensorType(dtype=theano.config.floatX,
                                         broadcastable=[False]*4)("input") 
    fwd_filters_var = theano.tensor.as_tensor_variable(
                        x=fwd_filters, name="fwd_filters")
    rev_comp_filters_var = theano.tensor.as_tensor_variable(
                             x=rev_comp_filters, name="rev_comp_filters")
    fwd_conv_out = theano.tensor.nnet.conv2d(
                    input=input_var, filters=fwd_filters_var)
    rev_comp_conv_out = theano.tensor.nnet.conv2d(
                         input=input_var, filters=rev_comp_filters_var)

    #concatenate the results to take an elementwise max
    #remember that the lenght of the row dimension is 1, so this is a
    #good dimension to take advantage of for concatenation
    concatenated_fwd_and_rev_results = theano.tensor.concatenate(
        [fwd_conv_out, rev_comp_conv_out], axis=2) 

    fwd_or_rev = theano.tensor.argmax(concatenated_fwd_and_rev_results, axis=2, keepdims=True)
    scores = theano.tensor.max(concatenated_fwd_and_rev_results, axis=2, keepdims=True)

    #concatenated score and complementation
    concatenated_score_and_orientation = theano.tensor.concatenate(
        [scores,fwd_or_rev], axis=2)

    compiled_func = theano.function([input_var],
                                    concatenated_score_and_orientation,
                                    allow_input_downcast=True)

    #run function in batches
    conv_results = np.array(deeplift.util.run_function_in_batches(
                            func=compiled_func,
                            input_data_list=[regions_to_scan],
                            batch_size=batch_size,
                            progress_update=progress_update))

    return conv_results


def product_of_cosine_distances(filters, track1, track2,
                                batch_size=50, progress_update=1000):
    """
        filters: 3d array: filter_idx x ACGT x length
        Will take cosine distance of filter with track1 and
         as track2 at each position and return product of cosines

        track1: 3-d array: samples x length x channels(ACGT)
        track2: 3-d array: samples x length x channels(ACGT)
    """ 
    import theano
    import theano.tensor.signal.conv
    assert len(filters.shape)==3
    assert len(track1.shape)==3
    assert len(track2.shape)==3
    #for DNA sequences, filters.shape[1] will be 4 (ACGT)
    assert filters.shape[1] == track1.shape[2] #channel axis has same dims
    assert filters.shape[1] == track2.shape[2]

    #Normalize filters by magnitude (makes cosine dist computation easier)
    #first flatten the last two dimensions of the filters, then compute norm
    filter_magnitudes = np.linalg.norm(filters.reshape(filters.shape[0],-1),
                                       axis=1)
    #'None' inserts dummy dimensions of length 1
    filters = filters/filter_magnitudes[:,None,None]
    scanning_window_area = filters.shape[1]*filters.shape[2]

    #insert dummy dimensions to convert shapes from 1d format to
    #the theano 2d format
    #for input tracks:
    #keras 1d format is: samples x length x ACGT (channels)
    #theano conv2d wants: samples x 1 (channels) x ACGT (height) x length
    #for filters:
    #start with: num_filters x ACGT (channels) x filter len
    #conv2d wants: num_filters x 1 (channels) x ACGT (height) x filter len
    #transpose is necessary to get the ACGT into axis index 2
    filters = filters[:,None,:,:]
    track1 = track1[:,None,:,:].transpose(0,1,3,2)
    track2 = track2[:,None,:,:].transpose(0,1,3,2)

    #prepare the forward and reverse complement filters for the conv2d call
    fwd_filters = filters[:,:,::-1,::-1] #convolutions reverse things
    rev_comp_filters = filters

    #create theano variables for the inputs and filters
    #set the channel axis to be broadcastable because that should come
    #in handy when dividing the convolutions for each filter
    #by the magnitude of the underlying track computed using average pooling
    track1_var = theano.tensor.TensorType(
                    dtype=theano.config.floatX,
                    broadcastable=[False,True,False,False])("track1") 
    track2_var = theano.tensor.TensorType(
                  dtype=theano.config.floatX,
                  broadcastable=[False,True,False,False])("track2") 
    fwd_filters_var = theano.tensor.as_tensor_variable(
                        x=fwd_filters, name="fwd_filters")
    rev_comp_filters_var = theano.tensor.as_tensor_variable(
                             x=rev_comp_filters, name="rev_comp_filters")

    #get variables representing the results of the convolutions,
    #which are equal to the the dot products at each sliding window
    fwd_track1_conv_out_var = theano.tensor.nnet.conv2d(
                         input=track1_var, filters=fwd_filters_var)
    fwd_track2_conv_out_var = theano.tensor.nnet.conv2d(
                         input=track2_var, filters=fwd_filters_var)
    rev_track1_conv_out_var = theano.tensor.nnet.conv2d(
                         input=track1_var, filters=rev_comp_filters_var)
    rev_track2_conv_out_var = theano.tensor.nnet.conv2d(
                         input=track2_var, filters=rev_comp_filters_var)

    #cosine distance is dot product divided by magnitude; we compute
    #per-window magnitude by squaring the tracks, then summing in
    #sliding windows, then taking the square root
    #squaring:
    track1_squared_var = track1_var*track1_var 
    track2_squared_var = track2_var*track2_var
    #compute per-position sliding window sums using average and then
    #scaling up by window size
    track1_squared_sumpool_var = theano.tensor.signal.pool.pool_2d(
                                input=track1_squared_var,
                                ws=(filters.shape[-2], filters.shape[-1]),
                                ignore_border=False,
                                stride=(1,1),
                                pad=(0,0),
                                mode='average_exc_pad')*scanning_window_area
    track2_squared_sumpool_var = theano.tensor.signal.pool.pool_2d(
                                input=track2_squared_var,
                                ws=(filters.shape[-2], filters.shape[-1]),
                                ignore_border=False,
                                stride=(1,1),
                                pad=(0,0),
                                mode='average_exc_pad')*scanning_window_area

    #take square roots to get magnitudes
    track1_magnitude_var = theano.tensor.sqrt(track1_squared_sumpool_var)
    track2_magnitude_var = theano.tensor.sqrt(track2_squared_sumpool_var)

    pseudocount=0.0000001
    #compute product of cosine distances. Add pseudocount to avoid div by 0
    #filters were already normalized to have magnituded 1, so don't have
    #to worry about them
    fwd_scores_var = ((fwd_track1_conv_out_var/
                    (track1_magnitude_var+pseudocount))
                  *(fwd_track2_conv_out_var/
                    (track2_magnitude_var+pseudocount)))
    rev_scores_var = ((rev_track1_conv_out_var/
                    (track1_magnitude_var+pseudocount))
                  *(rev_track2_conv_out_var/
                    (track2_magnitude_var+pseudocount))) 

    #concatenate the results to take an elementwise max
    #The length of the height dimension becomes 1 after convolution,
    #so this is a good dimension to take advantage of for concatenation
    concatenated_fwd_and_rev_scores_var = theano.tensor.concatenate(
        [fwd_scores_var, rev_scores_var], axis=2) 
    #use argmax to determine whether the fwd or rev match is stronger
    fwd_or_rev_var = theano.tensor.argmax(concatenated_fwd_and_rev_scores_var,
                                          axis=2, keepdims=True)
    #final score is max of fwd and rev result
    final_scores_var = theano.tensor.max(concatenated_fwd_and_rev_scores_var,
                                         axis=2, keepdims=True)
    #concatenate the score with variable determining fwd or rev
    concatenated_score_and_orientation_var = theano.tensor.concatenate(
        [final_scores_var,fwd_or_rev_var], axis=2)

    #compile the function linking inputs and outputs
    compiled_func = theano.function([track1_var, track2_var],
                                    concatenated_score_and_orientation_var,
                                    allow_input_downcast=True)

    #run function in batches
    final_scores = np.array(deeplift.util.run_function_in_batches(
                            func=compiled_func,
                            input_data_list=[track1, track2],
                            batch_size=batch_size,
                            progress_update=progress_update))

    return final_scores


def project_onto_nonzero_filters(filters, track,
                                 batch_size=50, progress_update=1000):
    """
        filters: 3d array: filter_idx x ACGT x length
        At each position, gives you a value equivalent to what you get if
         you eliminate all positions of the filter that are 0 in the
         underlying track, and then projected the deeplift track onto
         the filter

        track: 3-d array: samples x length x channels(ACGT)
    """ 
    assert len(filters.shape)==3
    assert len(track.shape)==3
    #for DNA sequences, filters.shape[1] will be 4 (ACGT)
    assert filters.shape[1] == track.shape[2] #channel axis has same dims
    scanning_window_area = filters.shape[1]*filters.shape[2]

    #insert dummy dimensions to convert shapes from 1d format to
    #the theano 2d format
    #for input tracks:
    #keras 1d format is: samples x length x ACGT (channels)
    #theano conv2d wants: samples x 1 (channels) x ACGT (height) x length
    #for filters:
    #start with: num_filters x ACGT (channels) x filter len
    #conv2d wants: num_filters x 1 (channels) x ACGT (height) x filter len
    #transpose is necessary to get the ACGT into axis index 2
    filters = filters[:,None,:,:]
    track = track[:,None,:,:].transpose(0,1,3,2)

    #prepare the forward and reverse complement filters for the conv2d call
    fwd_filters = filters[:,:,::-1,::-1] #convolutions reverse things
    rev_comp_filters = filters

    #create theano variables for the inputs and filters
    #set the channel axis to be broadcastable because that should come
    #in handy when dividing the convolutions for each filter
    #by the magnitude of the underlying track computed using average pooling
    track_var = theano.tensor.TensorType(
                    dtype=theano.config.floatX,
                    broadcastable=[False,True,False,False])("track") 
    nonzeros_track_var = theano.tensor.gt(
                          theano.tensor.abs_(track_var),0.0)*1.0

    fwd_filters_var = theano.tensor.as_tensor_variable(
                        x=fwd_filters, name="fwd_filters")
    squared_fwd_filters_var = fwd_filters_var*fwd_filters_var
    nonzero_fwd_filters_var = theano.tensor.gt(
                               theano.tensor.abs_(fwd_filters_var),0.0)*1.0
    rev_comp_filters_var = theano.tensor.as_tensor_variable(
                             x=rev_comp_filters, name="rev_comp_filters")
    squared_rev_comp_filters_var = rev_comp_filters_var*rev_comp_filters_var
    nonzero_rev_filters_var = theano.tensor.gt(
                              theano.tensor.abs_(rev_comp_filters_var),0.0)*1.0

    #get variables representing the results of the convolutions,
    #which are equal to the the dot products at each sliding window
    fwd_track_conv_out_var = theano.tensor.nnet.conv2d(
                         input=track_var, filters=fwd_filters_var)
    rev_track_conv_out_var = theano.tensor.nnet.conv2d(
                         input=track_var, filters=rev_comp_filters_var)
    #also convolve the squared filters with the nonzeros track, to get
    #the square of the magnitude for all the positions of the filter that
    #are nonzero in the underlying track
    squaredfwd_nonzerotrack_conv_out_var = theano.tensor.nnet.conv2d(
                               input=nonzeros_track_var,
                               filters=squared_fwd_filters_var)
    squaredrev_nonzerotrack_conv_out_var = theano.tensor.nnet.conv2d(
                               input=nonzeros_track_var,
                               filters=squared_rev_comp_filters_var)

    #take square roots to get magnitudes
    fwd_nonzero_magnitude_var =\
     theano.tensor.sqrt(squaredfwd_nonzerotrack_conv_out_var)
    rev_nonzero_magnitude_var =\
     theano.tensor.sqrt(squaredrev_nonzerotrack_conv_out_var)

    pseudocount=0.0000001
    #compute projection. Add pseudocount to avoid div by 0
    fwd_scores_var = (fwd_track_conv_out_var/
                      (fwd_nonzero_magnitude_var+pseudocount))
    rev_scores_var = (rev_track_conv_out_var/
                      (rev_nonzero_magnitude_var+pseudocount))

    #concatenate the results to take an elementwise max
    #The length of the height dimension becomes 1 after convolution,
    #so this is a good dimension to take advantage of for concatenation
    concatenated_fwd_and_rev_scores_var = theano.tensor.concatenate(
        [fwd_scores_var, rev_scores_var], axis=2) 
    #use argmax to determine whether the fwd or rev match is stronger
    fwd_or_rev_var = theano.tensor.argmax(concatenated_fwd_and_rev_scores_var,
                                          axis=2, keepdims=True)
    #final score is max of fwd and rev result
    final_scores_var = theano.tensor.max(concatenated_fwd_and_rev_scores_var,
                                         axis=2, keepdims=True)
    #concatenate the score with variable determining fwd or rev
    concatenated_score_and_orientation_var = theano.tensor.concatenate(
        [final_scores_var,fwd_or_rev_var], axis=2)

    #compile the function linking inputs and outputs
    compiled_func = theano.function([track_var],
                                     concatenated_score_and_orientation_var,
                                     allow_input_downcast=True)

    #run function in batches
    final_scores = np.array(deeplift.util.run_function_in_batches(
                            func=compiled_func,
                            input_data_list=[track],
                            batch_size=batch_size,
                            progress_update=progress_update))

    return final_scores


def get_betas_from_tsne_conditional_probs(conditional_probs,
                                          original_affmat, aff_to_dist_mat):
    dist_mat = aff_to_dist_mat(original_affmat)
    betas = []
    for i,(prob_row, distances, affinities) in\
        enumerate(zip(conditional_probs,
                      dist_mat, original_affmat)):
        nonzero_probs = prob_row[prob_row > 0.0]
        nonzero_distances = distances[prob_row > 0.0]
        prob1, dist1 = max(zip(nonzero_probs, nonzero_distances),
                           key=lambda x: x[1])
        prob2, dist2 = min(zip(nonzero_probs, nonzero_distances),
                           key=lambda x: x[1])
        beta = np.log(prob2/prob1)/(dist1-dist2)
        betas.append(beta)
        #sanity check
        recomputed_probs = np.exp(-beta*(distances))*(affinities > 0.0)
        recomputed_probs[i] = 0
        recomputed_probs = recomputed_probs/np.sum(recomputed_probs)
        test_recomputed_probs = recomputed_probs[prob_row > 0.0]/\
                                 np.sum(recomputed_probs[prob_row > 0.0])
        maxdiff = np.max(np.abs(prob_row[prob_row > 0.0]
                                - test_recomputed_probs))
        assert maxdiff < 10**-5,\
               (np.sum(prob_row), maxdiff, test_recomputed_probs)
    return np.array(betas)


def convert_to_percentiles(vals):
    to_return = np.zeros(len(vals))
    sorted_vals = sorted(enumerate(vals), key=lambda x: x[1])
    for sort_idx,(orig_idx,val) in enumerate(sorted_vals):
        to_return[orig_idx] = sort_idx/float(len(vals))
    return to_return


def binary_search_perplexity(desired_perplexity, distances):
    
    EPSILON_DBL = 1e-8
    PERPLEXITY_TOLERANCE = 1e-5
    n_steps = 100
    
    desired_entropy = np.log(desired_perplexity)
    
    beta_min = -np.inf
    beta_max = np.inf
    beta = 1.0
    
    for l in range(n_steps):
        ps = np.exp(-distances * beta)
        sum_ps = np.sum(ps)
        ps = ps/(max(sum_ps,EPSILON_DBL))
        sum_disti_Pi = np.sum(distances*ps)
        entropy = np.log(sum_ps) + beta * sum_disti_Pi
        
        entropy_diff = entropy - desired_entropy
        #print(beta, np.exp(entropy), entropy_diff)
        if np.abs(entropy_diff) <= PERPLEXITY_TOLERANCE:
            break
        
        if entropy_diff > 0.0:
            beta_min = beta
            if beta_max == np.inf:
                beta *= 2.0
            else:
                beta = (beta + beta_max) / 2.0
        else:
            beta_max = beta
            if beta_min == -np.inf:
                beta /= 2.0
            else:
                beta = (beta + beta_min) / 2.0
    return beta, ps<|MERGE_RESOLUTION|>--- conflicted
+++ resolved
@@ -203,13 +203,9 @@
                               set_of_2d_patterns_to_conv_with,
                               normalise_by_magnitude,
                               take_max,
-<<<<<<< HEAD
-                              mode='full'):
+                              mode='valid'):
     import theano
     import theano.tensor.signal.conv
-=======
-                              mode='valid'):
->>>>>>> 81f2aa49
     assert len(set_of_2d_patterns_to_conv_with.shape)==3
     if (normalise_by_magnitude):
         set_of_2d_patterns_to_conv_with =\
@@ -244,12 +240,8 @@
 def compile_conv_func_with_theano(set_of_2d_patterns_to_conv_with,
                                   normalise_by_magnitude=False,
                                   take_max=False,
-<<<<<<< HEAD
-                                  mode='full'):
+                                  mode='valid'):
     import theano
-=======
-                                  mode='valid'):
->>>>>>> 81f2aa49
     input_var = theano.tensor.TensorType(dtype=theano.config.floatX,
                                          broadcastable=[False]*3)("input")
     conv_out = get_conv_out_symbolic_var(input_var,
