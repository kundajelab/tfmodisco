from __future__ import division, print_function
from collections import defaultdict, OrderedDict, namedtuple
import numpy as np
import time
import itertools
from .. import core
from .. import affinitymat
from .. import util
from .. import cluster
from .. import aggregator
from .. import seqlet_embedding
from .. import affinitymat
from .. import coordproducers
from .. import tfmodisco_workflow
import sys
from joblib import Parallel, delayed
from tqdm import tqdm


class MakeHitScorer(object):

    def __init__(self, patterns, target_seqlet_size,
                       bg_freq,
                       task_names_and_signs,
                       n_cores,
                       run_trim_and_subcluster=True,
                       additional_trimandsubcluster_kwargs={},
                       additional_seqletscorer_kwargs={}):

        self.target_seqlet_size = target_seqlet_size

        onehot_track_name = "sequence" #the default

        task_names = [x[0] for x in task_names_and_signs]
        self.task_names = task_names
        self.task_names_and_signs = task_names_and_signs

        if (run_trim_and_subcluster):
            print("Getting trimmed patterns, subclustering them")
            self.trimmed_subclustered_patterns = trim_and_subcluster_patterns(
                patterns=patterns, window_size=target_seqlet_size,
                onehot_track_name=onehot_track_name,
                task_names=task_names, bg_freq=bg_freq,
                n_cores=n_cores, **additional_trimandsubcluster_kwargs)
        else:
            self.trimmed_subclustered_patterns = patterns

        print("Preparing seqlet scorer")

        self.seqlet_scorer = prepare_seqlet_scorer(
            patterns=self.trimmed_subclustered_patterns,
            onehot_track_name=onehot_track_name,
            task_names_and_signs=task_names_and_signs,
            n_cores=n_cores,
            bg_freq=bg_freq, **additional_seqletscorer_kwargs)

        self.tnt_results = None

    def get_coordproducer_score_track(self, contrib_scores):
        combined_contribs = np.zeros_like(contrib_scores[self.task_names[0]])
        for task_name,sign in self.task_names_and_signs:
            combined_contribs += contrib_scores[task_name]*sign
        return np.sum(combined_contribs, axis=-1)

    def set_coordproducer(self, contrib_scores,
                core_sliding_window_size,
                target_fdr,
                min_passing_windows_frac,
                max_passing_windows_frac,
                null_track=coordproducers.LaplaceNullDist(num_to_samp=10000),
                bp_to_suppress_around_core=None,
                sign_to_return=1, #should take values of 1, -1 or None
                **additional_coordproducer_kwargs):

        assert sign_to_return in [1, -1, None]

        assert (self.target_seqlet_size-core_sliding_window_size)%2==0,\
                ("Please provide a core_sliding_window_size that is an"
                 +" even number smaller than target_seqlet_size")

        if (bp_to_suppress_around_core is None):
            bp_to_suppress_around_core = core_sliding_window_size

        self.coordproducer = coordproducers.FixedWindowAroundChunks(
            #sliding=[core_sliding_window_size],
            sliding=core_sliding_window_size,
            flank=int((self.target_seqlet_size-core_sliding_window_size)/2.0),
            #the -0.5 is there for nitty-gritty reasons re. how the
            # suppression window is imposed
            suppress=bp_to_suppress_around_core-0.5,
            target_fdr=target_fdr,
            min_passing_windows_frac=min_passing_windows_frac,
            max_passing_windows_frac=max_passing_windows_frac,
            sign_to_return=sign_to_return,
            **additional_coordproducer_kwargs
        ) 
        self.core_sliding_window_size = core_sliding_window_size

        coordproducer_results = self.coordproducer(
            score_track=self.get_coordproducer_score_track(
                            contrib_scores=contrib_scores),
            null_track=null_track)

        self.tnt_results = coordproducer_results.tnt_results

        return self 

    def __call__(self, contrib_scores, hypothetical_contribs, one_hot,
                       hits_to_return_per_seqlet=1,
                       min_mod_precision=0,
                       revcomp=True, coordproducer_settings=None):
        if (coordproducer_settings is None):
            if (self.tnt_results is None):
                raise RuntimeError("Please set a coordproducer or provide"
                                   +" coordproducer settings")
        else:
            self.set_coordproducer(contrib_scores=contrib_scores,
                                   **coordproducer_settings)

        score_track = self.get_coordproducer_score_track(
                                                contrib_scores=contrib_scores)
        coords = self.coordproducer(
                    score_track=score_track, tnt_results=self.tnt_results,
                    null_track=None).coords
        track_set = tfmodisco_workflow.workflow.prep_track_set(
                        task_names=self.task_names,
                        contrib_scores=contrib_scores,
                        hypothetical_contribs=hypothetical_contribs,
                        one_hot=one_hot,
                        custom_perpos_contribs=None,
                        revcomp=revcomp, other_tracks=[])        
        seqlets = track_set.create_seqlets(coords)

        (all_seqlet_hits, patternidx_to_matches, exampleidx_to_matches) =\
            self.seqlet_scorer(seqlets=seqlets,
                hits_to_return_per_seqlet=hits_to_return_per_seqlet,
                min_mod_precision=min_mod_precision,
                trim_to_central=self.core_sliding_window_size) 

        exampleidx_to_matcheswithimportance = defaultdict(list)
        patternidx_to_matcheswithimportance = defaultdict(list)

        for exampleidx in exampleidx_to_matches:
            for motifmatch in sorted(exampleidx_to_matches[exampleidx],
                                     key=lambda x: x.start):
                total_importance = np.sum(score_track[exampleidx][
                              max(motifmatch.start,0):motifmatch.end])
                #tedious but i want to keep them tuples
                motifmatch_with_importance = MotifMatchWithImportance(
                    patternidx=motifmatch.patternidx,
                    patternidx_rank=motifmatch.patternidx_rank,
                    total_importance=total_importance,
                    exampleidx=motifmatch.exampleidx,
                    start=motifmatch.start, end=motifmatch.end,
                    trim_start=motifmatch.trim_start,
                    trim_end=motifmatch.trim_end,
                    seqlet_orig_start=motifmatch.seqlet_orig_start,
                    seqlet_orig_end=motifmatch.seqlet_orig_end,
                    seqlet_orig_revcomp=motifmatch.seqlet_orig_revcomp,
                    is_revcomp=motifmatch.is_revcomp,
                    aggregate_sim=motifmatch.aggregate_sim,
                    mod_delta=motifmatch.mod_delta,
                    mod_precision=motifmatch.mod_precision,
                    mod_percentile=motifmatch.mod_percentile,
                    fann_perclasssum_perc=motifmatch.fann_perclasssum_perc,
                    fann_perclassavg_perc=motifmatch.fann_perclassavg_perc)

                exampleidx_to_matcheswithimportance[exampleidx].append(
                    motifmatch_with_importance)
                patternidx_to_matcheswithimportance[
                    motifmatch.patternidx].append(motifmatch_with_importance)

        return (exampleidx_to_matcheswithimportance,
                patternidx_to_matcheswithimportance)


def trim_and_subcluster_patterns(patterns, window_size, onehot_track_name,
                                 task_names, bg_freq, n_cores,
                                 subpattern_perplexity=50, verbose=True):
    if (verbose):
        print("Trimming the patterns to the target length") 

    patterns = util.trim_patterns_by_ic(
                patterns=patterns, window_size=window_size,
                onehot_track_name=onehot_track_name,
                bg_freq=bg_freq)

    if (verbose):
        print("Apply subclustering") 
    
    track_names = ([x+"_contrib_scores" for x in task_names]
                  +[x+"_hypothetical_contribs" for x in task_names])
    util.apply_subclustering_to_patterns(
            patterns=patterns,
            track_names=track_names,
            n_jobs=n_cores, perplexity=subpattern_perplexity, verbose=True)

    return patterns


def prepare_seqlet_scorer(patterns,
                          onehot_track_name,
                          task_names_and_signs,
                          n_cores,
                          bg_freq,
                          max_seqlets_per_submotif=100,
                          min_overlap_size=10,
                          crosspattern_perplexity=10,
                          n_neighbors=500,
                          ic_trim_threshold=0.3,
                          verbose=True,
                          seqlet_batch_size=5000):

    assert len(set([len(x) for x in patterns]))==1, (
        "patterns should be of equal lengths - are: "
        +str(set([len(x) for x in patterns])))

    target_seqlet_size = len(patterns[0])
    if (verbose):
        print("Pattern length (and hence target seqlet size) is "
              +str(target_seqlet_size))

    assert min_overlap_size < target_seqlet_size, (
            "min_overlap_size must be < target_seqlet_size; are "
            +str(min_overlap_size)+" and "+str(target_seqlet_size))

    subpatterns = []
    subpattern_to_superpattern_mapping = {} 
    subpattern_count = 0
    for i,pattern in enumerate(patterns):
        for subpattern in pattern.subcluster_to_subpattern.values():
            if (len(subpattern.seqlets) > max_seqlets_per_submotif):
                if (verbose):
                    print("Subsampling subpattern "+str(subpattern_count))
                subpattern = util.subsample_pattern(
                    pattern=subpattern,
                    num_to_subsample=max_seqlets_per_submotif)
            subpatterns.append(subpattern)
            subpattern_to_superpattern_mapping[subpattern_count] = i
            subpattern_count += 1

    if (verbose):
        print("Prepare seqlet scorer") 

    track_names = ([x[0]+"_contrib_scores" for x in task_names_and_signs]
                +[x[0]+"_hypothetical_contribs" for x in task_names_and_signs])

    min_overlap=float(min_overlap_size/target_seqlet_size)
    seqlet_scorer = CoreDensityAdaptedSeqletScorer2(
        patterns=subpatterns,
        n_neighbors=n_neighbors,
        affmat_from_seqlets_with_alignments=
         affinitymat.core.AffmatFromSeqletsWithNNpairs(
           pattern_comparison_settings=
            affinitymat.core.PatternComparisonSettings( 
               track_names=track_names, 
               #L1 norm is important for contin jaccard sim
               track_transformer=affinitymat.L1Normalizer(), 
               min_overlap=float(min_overlap_size/target_seqlet_size)),
           sim_metric_on_nn_pairs=\
               affinitymat.core.ParallelCpuCrossMetricOnNNpairs(
                 n_cores=n_cores,
                 cross_metric_single_region=
                  affinitymat.core.CrossContinJaccardSingleRegionWithArgmax())),
        aff_to_dist_mat=
            affinitymat.transformers.AffToDistViaInvLogistic(),
        perplexity=crosspattern_perplexity,
        n_cores=n_cores,
        pattern_to_superpattern_mapping=subpattern_to_superpattern_mapping,
        superpatterns=patterns,
        bg_freq=bg_freq,
        ic_trim_threshold=ic_trim_threshold,
        onehot_track_name=onehot_track_name,
        verbose=verbose,
        seqlet_batch_size=seqlet_batch_size
    )

    return seqlet_scorer

 
class CoreDensityAdaptedSeqletScorer2(object):

    #patterns should already be subsampled 
    def __init__(self, patterns,
                       n_neighbors,
                       affmat_from_seqlets_with_alignments,
                       aff_to_dist_mat,
                       perplexity,
                       n_cores,
                       bg_freq,
                       #ic_trim_threshold is further trimming beyond the width
                       # of the seqlet to hone in on core motif region; done
                       # only at the end.
                       ic_trim_threshold,
                       onehot_track_name,
                       pattern_to_superpattern_mapping=None,
                       superpatterns=None,
                       leiden_numseedstotry=50,
                       verbose=True, seqlet_batch_size=5000): 
        self.patterns = patterns
        if (pattern_to_superpattern_mapping is None):
            pattern_to_superpattern_mapping = dict([
                                          (i,i) for i in range(len(patterns))])
            self.class_patterns = patterns
        else:
            self.class_patterns = superpatterns
        self.n_neighbors = n_neighbors
        self.affmat_from_seqlets_with_alignments =\
            affmat_from_seqlets_with_alignments
        self.pattern_to_superpattern_mapping = pattern_to_superpattern_mapping
        self.aff_to_dist_mat = aff_to_dist_mat
        self.perplexity = perplexity
        self.n_cores = n_cores
        self.bg_freq = bg_freq
        self.ic_trim_threshold = ic_trim_threshold
        self.onehot_track_name = onehot_track_name
        self.leiden_numseedstotry = leiden_numseedstotry
        self.verbose = verbose
        self.seqlet_batch_size = seqlet_batch_size
        self.build()

    #fine_affmat_nn and seqlet_neighbors are lists of lists, indicating which
    # seqlets were the closest ones
    def get_classwise_fine_affmat_nn_sumavg(self,
            fine_affmat_nn, seqlet_neighbors, exclude_self=False):
        num_classes = max(self.motifmemberships)+1
        #(not used in the density-adapted scoring) for each class, compute
        # the total fine-grained similarity for each class in the topk
        # nearest neighbors. Will be used to instantiate a class-wise
        # precision scorer
        fine_affmat_nn_perclassum = np.zeros(
            (len(fine_affmat_nn), num_classes))
        fine_affmat_nn_perclassavg = np.zeros(
            (len(fine_affmat_nn), num_classes))
        for i in range(len(fine_affmat_nn)):
            for classidx in range(num_classes):
                if (exclude_self): 
                    #exclude_self means exclude the self-similarity
                    # (which would be 1.0), for the
                    # case where we are just sanity-checking how this score
                    # works on the original motif seqlets themselves.
                    assert i in seqlet_neighbors[i]
                class_entries = [fine_affmat_nn[i][j] for
                   j in range(len(fine_affmat_nn[i]))
                   if ((self.motifmemberships[
                              seqlet_neighbors[i][j]]==classidx)
                       and (exclude_self==False
                            or seqlet_neighbors[i][j] != i) )]
                if (len(class_entries) > 0):
                    fine_affmat_nn_perclassum[i][classidx] =\
                        np.sum(class_entries)
                    fine_affmat_nn_perclassavg[i][classidx] =\
                        np.mean(class_entries)
        return (fine_affmat_nn_perclassum, fine_affmat_nn_perclassavg)

    def pad_seqletdata_to_align(self, fwdseqletdata, revseqletdata,
                                      alignmentinfo):
        full_length = len(fwdseqletdata)
        _, pattern_alnmt_offset, pattern_alnmt_isfwd = alignmentinfo
        pattern_alnmt_offset = int(pattern_alnmt_offset)
        if (pattern_alnmt_isfwd):
            compareto_seqlet = np.pad(
              array=fwdseqletdata[max(pattern_alnmt_offset,0):
                               min(pattern_alnmt_offset+full_length,
                               full_length)],
              pad_width=[(max(-pattern_alnmt_offset,0),
                          max(pattern_alnmt_offset,0)),
                         (0,0)])
        else:
            compareto_seqlet = np.pad(
              array=revseqletdata[
                  max(-pattern_alnmt_offset,0):
                  min(full_length-pattern_alnmt_offset,
                      full_length)],
              pad_width=[(max(pattern_alnmt_offset,0),
                          max(-pattern_alnmt_offset,0)), 
                         (0,0)])
        return compareto_seqlet

    def get_similarities_to_classpatterns(self, seqlets, trim_to_central):
        full_length=len(self.class_patterns[0])
        assert len(seqlets[0])==full_length

        if (trim_to_central is None):
            seqlets_foralignment = seqlets
            trim_to_central = full_length
            trim_amount = 0
        else:
            trim_amount = int(0.5*(len(seqlets[0])-trim_to_central))
            assert len(set([len(x) for x in seqlets]))==1
            seqlets_foralignment = [seqlet.trim(
                                        start_idx=trim_amount,
                                        end_idx=len(seqlet)-trim_amount)
                                    for seqlet in seqlets]
        #all_pattern_alnmnts has dims of num_seqlets x num_patterns x 3
        # first entry of last index is the sim,
        # second index is the alignment, third entry is is_fwd.
        #The alignment holds the seqlet fixed and
        # slides the pattern across it. is_fwd==False means the pattern was
        # reverse-complemented. The seqlet is what is padded.
        all_pattern_alnmnts =\
            self.affmat_from_seqlets_with_alignments(
                seqlets=seqlets_foralignment,
                filter_seqlets=self.class_patterns,
                min_overlap_override=float(trim_to_central)/full_length)
        all_pattern_alnmnts[:,:,1] += trim_amount

        pattern_comparison_settings = (self.affmat_from_seqlets_with_alignments
                                           .pattern_comparison_settings)
        (all_seqlet_fwd_data, all_seqlet_rev_data) =\
            core.get_2d_data_from_patterns(
                patterns=seqlets,
                track_names=pattern_comparison_settings.track_names,
                track_transformer=
                    pattern_comparison_settings.track_transformer)

        assert all_seqlet_fwd_data.shape[1]==len(self.class_patterns[0])

        pattern_aggregate_sims = []

        for seqlet_batch_start in range(0,len(seqlets),self.seqlet_batch_size):
            this_batch_size = (min(len(seqlets),
              seqlet_batch_start+self.seqlet_batch_size)-seqlet_batch_start)
            if (self.verbose):
                print("On seqlets",seqlet_batch_start,"to",
                      seqlet_batch_start+this_batch_size,"out of",
                      len(seqlets))
                sys.stdout.flush() 
            batch_allpatterns_aggregate_sims = np.zeros((this_batch_size,
                                                     len(self.class_patterns)))
            for pattern_idx in (range(len(self.class_patterns)) if
                                self.verbose==False
                                else tqdm(range(len(self.class_patterns))) ): 
                compareto_seqlets = []
                for seqlet_idx in range(seqlet_batch_start,
                                        seqlet_batch_start+this_batch_size):
                    compareto_seqlet = self.pad_seqletdata_to_align(
                       fwdseqletdata=all_seqlet_fwd_data[seqlet_idx],
                       revseqletdata=all_seqlet_rev_data[seqlet_idx],
                       alignmentinfo=
                        all_pattern_alnmnts[seqlet_idx, pattern_idx]) 
                    compareto_seqlets.append(compareto_seqlet)

                compareto_seqlets = np.concatenate([x[None,:]
                            for x in compareto_seqlets], axis=0)
                flatten_compareto_seqlets = compareto_seqlets.reshape(
                                             (len(compareto_seqlets),-1))
                #aggregate sims
                batch_pattern_aggregate_sims =\
                 util.compute_continjacc_sims_1vmany(
                     vec1=self.classpattern_aggregatedata[pattern_idx].ravel(),
                     vecs2=flatten_compareto_seqlets,
                     vecs2_weighting=np.ones_like(flatten_compareto_seqlets))
                batch_allpatterns_aggregate_sims[:,pattern_idx] =\
                    batch_pattern_aggregate_sims
                
            pattern_aggregate_sims.extend(batch_allpatterns_aggregate_sims)

        pattern_aggregate_sims = np.array(pattern_aggregate_sims)
        all_pattern_alnmnts[:,:,0] = pattern_aggregate_sims 
        return all_pattern_alnmnts

    def get_similarities_to_motifseqlets(self, seqlets, trim_to_central):
        full_length=len(self.patterns[0])
        assert len(seqlets[0])==full_length

        if (trim_to_central is None):
            seqlets_foralignment = seqlets
            trim_to_central = full_length
            trim_amount = 0
        else:
            trim_amount = int(0.5*(len(seqlets[0])-trim_to_central))
            assert len(set([len(x) for x in seqlets]))==1
            seqlets_foralignment = [seqlet.trim(
                                        start_idx=trim_amount,
                                        end_idx=len(seqlet)-trim_amount)
                                    for seqlet in seqlets]
        #all_pattern_alnmnts has dims of num_seqlets x num_patterns x 3
        # first entry of last index is the sim,
        # second index is the alignment, third entry is is_fwd.
        #The alignment holds the seqlet fixed and
        # slides the pattern across it. is_fwd==False means the pattern was
        # reverse-complemented. The seqlet is what is padded.
        all_pattern_alnmnts =\
            self.affmat_from_seqlets_with_alignments(
                seqlets=seqlets_foralignment,
                filter_seqlets=self.patterns,
                min_overlap_override=float(trim_to_central)/full_length)
        all_pattern_alnmnts[:,:,1] += trim_amount

        pattern_comparison_settings = (self.affmat_from_seqlets_with_alignments
                                           .pattern_comparison_settings)
        (all_seqlet_fwd_data, all_seqlet_rev_data) =\
            core.get_2d_data_from_patterns(
                patterns=seqlets,
                track_names=pattern_comparison_settings.track_names,
                track_transformer=
                    pattern_comparison_settings.track_transformer)

        assert all_seqlet_fwd_data.shape[1]==len(self.patterns[0])

        num_motifseqlets = sum([len(x) for x in
                                self.pattern_innerseqletdata])

        seqlet_neighbors = []
        affmat_nn = []

        for seqlet_batch_start in range(0,len(seqlets),self.seqlet_batch_size):
            this_batch_size = (min(len(seqlets),
              seqlet_batch_start+self.seqlet_batch_size)-seqlet_batch_start)
            if (self.verbose):
                print("On seqlets",seqlet_batch_start,"to",
                      seqlet_batch_start+this_batch_size,"out of",
                      len(seqlets))
                sys.stdout.flush() 
            batch_allpatterns_pairwise_sims = np.zeros((this_batch_size,
                                               num_motifseqlets))
            pattern_innerseqlet_startidx = 0
            
            for pattern_idx in (range(len(self.patterns)) if
                                self.verbose==False
                                else tqdm(range(len(self.patterns))) ): 
                compareto_seqlets = []
                for seqlet_idx in range(seqlet_batch_start,
                                        seqlet_batch_start+this_batch_size):
                    compareto_seqlet = self.pad_seqletdata_to_align(
                       fwdseqletdata=all_seqlet_fwd_data[seqlet_idx],
                       revseqletdata=all_seqlet_rev_data[seqlet_idx],
                       alignmentinfo=
                        all_pattern_alnmnts[seqlet_idx, pattern_idx]) 
                    compareto_seqlets.append(compareto_seqlet)

                compareto_seqlets = np.concatenate([x[None,:]
                            for x in compareto_seqlets], axis=0)
                flatten_compareto_seqlets = compareto_seqlets.reshape(
                                             (len(compareto_seqlets),-1))

                #pairwise sims to the things in the pattern
                this_pattern_innerseqlet_fwd_data =\
                    self.pattern_innerseqletdata[pattern_idx] 
                batch_pattern_pairwise_sims =\
                    util.compute_pairwise_continjacc_sims(
                     vecs1=compareto_seqlets.reshape(
                             (len(compareto_seqlets),-1)),
                     vecs2=this_pattern_innerseqlet_fwd_data.reshape(
                             (len(this_pattern_innerseqlet_fwd_data),-1)),
                     n_jobs=self.n_cores,
                     vecs2_weighting=None,
                     verbose=False) 
                batch_allpatterns_pairwise_sims[:,
                  pattern_innerseqlet_startidx:
                   (pattern_innerseqlet_startidx
                     +len(this_pattern_innerseqlet_fwd_data))] =(
                  batch_pattern_pairwise_sims) 
                pattern_innerseqlet_startidx +=\
                    len(this_pattern_innerseqlet_fwd_data)
                
            batch_seqlet_neighbors = np.argsort(
              -batch_allpatterns_pairwise_sims, axis=-1)[:,:self.n_neighbors] 
            seqlet_neighbors.extend(batch_seqlet_neighbors)

            batch_affmat_nn = np.array([sims[neighbors]
               for sims,neighbors in
               zip(batch_allpatterns_pairwise_sims,
                   batch_seqlet_neighbors)])
            affmat_nn.extend(batch_affmat_nn)

        affmat_nn = np.array(affmat_nn)
        seqlet_neighbors = np.array(seqlet_neighbors)

        return affmat_nn, seqlet_neighbors
        
    def build(self):

        #do ic trimming to get the offsets for adjusting the motif hit
        # locations
        self.classpattern_trimindices = [util.get_ic_trimming_indices(
            ppm=classpattern[self.onehot_track_name].fwd,
            background=self.bg_freq,
            threshold=self.ic_trim_threshold)
         for classpattern in self.class_patterns]

        motifmemberships = np.array([
            self.pattern_to_superpattern_mapping[i]
            for i in range(len(self.patterns))
            for j in self.patterns[i].seqlets])
        self.motifmemberships = motifmemberships
        assert (max(self.motifmemberships)+1) == len(self.class_patterns),\
            (max(self.motifmemberships), len(self.class_patterns))

        if (self.verbose):
            print("Computing best alignments for all motifseqlets")

        motifseqlets = [seqlet for pattern in self.patterns
                               for seqlet in pattern.seqlets]

        #fetch the pattern inner seqlet data
        pattern_comparison_settings = (self.affmat_from_seqlets_with_alignments
                                           .pattern_comparison_settings)

        self.classpattern_aggregatedata = core.get_2d_data_from_patterns(
                patterns=self.class_patterns,
                track_names=pattern_comparison_settings.track_names,
                track_transformer=
                    pattern_comparison_settings.track_transformer)[0] 
        self.pattern_innerseqletdata = [core.get_2d_data_from_patterns(
                patterns=pattern.seqlets,
                track_names=pattern_comparison_settings.track_names,
                track_transformer=
                    pattern_comparison_settings.track_transformer)[0]
                for pattern in self.patterns]

        #Compute best alignment and similarities for each seqlet
        #logic for why we don't take the cluter membership of each motif
        # seqlet as the best alignment: we want to represent the
        # process of a new seqlet coming in as accurately as possible;
        # we won't know th best alignment for a new seqlet coming in
        fine_affmat_nn, seqlet_neighbors =\
            self.get_similarities_to_motifseqlets(
             seqlets=motifseqlets, trim_to_central=None)

        #fann = fine affmat nn. This is not used for density-adaptive
        # scoring; rather it's a way to get a sense of within-motif
        # similarity WITHOUT the density-adaptation step
        (fann_perclassum, fann_perclassavg) = (
            self.get_classwise_fine_affmat_nn_sumavg(
                fine_affmat_nn=fine_affmat_nn,
<<<<<<< HEAD
                seqlet_neighbors=seqlet_neighbors,
                exclude_self=True))
=======
                seqlet_neighbors=seqlet_neighbors))
        if (self.verbose):
            print("Insantiating a precision scorer based on fann_perclasssum")
>>>>>>> ed7fb0fa
        self.fann_perclasssum_precscorer = util.ClasswisePrecisionScorer(
            true_classes=motifmemberships,
            class_membership_scores=fann_perclassum) 
        if (self.verbose):
            print("Insantiating a precision scorer based on fann_perclassavg")
        self.fann_perclassavg_precscorer = util.ClasswisePrecisionScorer(
            true_classes=motifmemberships,
            class_membership_scores=fann_perclassavg) 

        #As a baseline, compare to a scorer that uses aggregate similarity
        classpattern_simsandalnmnts = self.get_similarities_to_classpatterns(
                                seqlets=motifseqlets,
                                trim_to_central=0)
        if (self.verbose):
            print("Insantiating a precision scorer based on aggregate sim")
        self.aggsim_precscorer = util.ClasswisePrecisionScorer(
            true_classes=motifmemberships,
            class_membership_scores=classpattern_simsandalnmnts[:,:,0]) 
                
        if (self.verbose):
            print("Mapping affinity to distmat")

        #Map aff to dist
        distmat_nn = self.aff_to_dist_mat(affinity_mat=fine_affmat_nn) 

        if (self.verbose):
            print("Symmetrizing nearest neighbors")

        #Note: the fine-grained similarity metric isn't actually symmetric
        # because a different input will get padded with zeros depending
        # on which seqlets are specified as the filters and which seqlets
        # are specified as the 'thing to scan'. So explicit symmetrization
        # is worthwhile
        sym_seqlet_neighbors, sym_distmat_nn = util.symmetrize_nn_distmat(
            distmat_nn=distmat_nn, nn=seqlet_neighbors,
            average_with_transpose=True)
        del distmat_nn
        del seqlet_neighbors
        
        if (self.verbose):
            print("Computing betas for density adaptation")

        #Compute beta values for the density adaptation. *store it*
        betas_and_ps = Parallel(n_jobs=self.n_cores)(
                 delayed(util.binary_search_perplexity)(
                      self.perplexity, distances)
                 for distances in sym_distmat_nn)
        self.motifseqlet_betas = np.array([x[0] for x in betas_and_ps])
        del betas_and_ps

        if (self.verbose):
            print("Computing normalizing denominators")

        #also compute the normalization factor needed to get probs to sum to 1
        #note: sticking to lists here because different rows of
        # sym_distmat_nn may have different lengths after adding in
        # the symmetric pairs
        densadapted_affmat_nn_unnorm = [np.exp(-np.array(distmat_row)/beta)
            for distmat_row, beta in
            zip(sym_distmat_nn, self.motifseqlet_betas)]
        normfactors = np.array([max(np.sum(x),1e-8) for x in
                                densadapted_affmat_nn_unnorm])
        self.motifseqlet_normfactors = normfactors
        del normfactors

        if (self.verbose):
            print("Computing density-adapted nn affmat")

        #Do density-adaptation using average of self-Beta and other-Beta.
        sym_densadapted_affmat_nn = self.densadapt_wrt_motifseqlets(
                            new_rows_distmat_nn=sym_distmat_nn,
                            new_rows_nn=sym_seqlet_neighbors,
                            new_rows_betas=self.motifseqlet_betas,
                            new_rows_normfactors=self.motifseqlet_normfactors)

        #Make csr matrix
        csr_sym_density_adapted_affmat = util.coo_matrix_from_neighborsformat(
            entries=sym_densadapted_affmat_nn,
            neighbors=sym_seqlet_neighbors,
            ncols=len(sym_densadapted_affmat_nn)).tocsr()

        #Run Leiden to get clusters based on sym_densadapted_affmat_nn
        clusterer = cluster.core.LeidenClusterParallel(
                n_jobs=self.n_cores, 
                affmat_transformer=None,
                numseedstotry=self.leiden_numseedstotry,
                n_leiden_iterations=-1,
                refine=True,
                verbose=self.verbose)
        recluster_idxs = clusterer(
                            orig_affinity_mat=csr_sym_density_adapted_affmat,
                            initclusters=motifmemberships).cluster_indices
        if (self.verbose):
            print("Number of reclustered idxs:", len(set(recluster_idxs)))

        oldandreclust_pairs = set(zip(recluster_idxs, motifmemberships))
        #sanity check that 'recluster_idxs' are a stict subset of the original
        # motif memberships
        print(oldandreclust_pairs)
        assert len(oldandreclust_pairs)==len(set(recluster_idxs))
        reclusteridxs_to_motifidx = dict([
            (pair[0], pair[1])
            for pair in oldandreclust_pairs]) 
        assert np.max(np.abs(np.array([reclusteridxs_to_motifidx[x]
                      for x in recluster_idxs])-motifmemberships))==0

        if (self.verbose):
            print("Preparing modularity scorer")

        #Set up machinery needed to score modularity delta.
        self.modularity_scorer = util.ModularityScorer( 
            clusters=recluster_idxs, nn=sym_seqlet_neighbors,
            affmat_nn=sym_densadapted_affmat_nn,
            cluster_to_supercluster_mapping=reclusteridxs_to_motifidx
        )

    def densadapt_wrt_motifseqlets(self, new_rows_distmat_nn, new_rows_nn,
                                         new_rows_betas, new_rows_normfactors):
        new_rows_densadapted_affmat_nn = []
        for i in range(len(new_rows_distmat_nn)):
            densadapted_row = []
            for j,distance in zip(new_rows_nn[i], new_rows_distmat_nn[i]):
                densadapted_row.append(np.sqrt(
                  (np.exp(-distance/new_rows_betas[i])/new_rows_normfactors[i])
                 *(np.exp(-distance/self.motifseqlet_betas[j])/
                   self.motifseqlet_normfactors[j]))) 
            new_rows_densadapted_affmat_nn.append(densadapted_row)
        return new_rows_densadapted_affmat_nn

    def __call__(self, seqlets, hits_to_return_per_seqlet=1,
                       min_mod_precision=0, trim_to_central=None):
        
        fine_affmat_nn, seqlet_neighbors =\
            self.get_similarities_to_motifseqlets(
                   seqlets=seqlets, 
                   trim_to_central=trim_to_central)
        classpattern_simsandalnmnts = self.get_similarities_to_classpatterns(
                                seqlets=seqlets,
                                trim_to_central=trim_to_central)

        (fann_perclassum, fann_perclassavg) = (
            self.get_classwise_fine_affmat_nn_sumavg(
                fine_affmat_nn=fine_affmat_nn,
                seqlet_neighbors=seqlet_neighbors))

        #Map aff to dist
        distmat_nn = self.aff_to_dist_mat(affinity_mat=fine_affmat_nn) 

        betas_and_ps = Parallel(n_jobs=self.n_cores)(
                 delayed(util.binary_search_perplexity)(
                      self.perplexity, distances)
                 for distances in distmat_nn)
        betas = np.array([x[0] for x in betas_and_ps])
        del betas_and_ps

        #also compute the normalization factor needed to get probs to sum to 1
        #note: sticking to lists here because in the future I could
        # have an implementation where different rows of
        # distmat_nn may have different lengths (e.g. when considering
        # a set of initial cluster assigments produced by another method) 
        densadapted_affmat_nn_unnorm = [np.exp(-np.array(distmat)/beta)
                                        for distmat, beta in
                                        zip(distmat_nn, betas)]
        normfactors = np.array([max(np.sum(x),1e-8)
                                for x in densadapted_affmat_nn_unnorm])

        new_rows_densadapted_affmat_nn = self.densadapt_wrt_motifseqlets(
                new_rows_distmat_nn=distmat_nn,
                new_rows_nn=seqlet_neighbors,
                new_rows_betas=betas,
                new_rows_normfactors=normfactors)

        argmax_classes, mod_percentiles, mod_precisions, mod_deltas =\
            self.modularity_scorer(
                new_rows_affmat_nn=new_rows_densadapted_affmat_nn,
                new_rows_nn=seqlet_neighbors,
                hits_to_return_per_input=hits_to_return_per_seqlet) 

        fann_perclasssum_perc = (self.fann_perclasssum_precscorer.
            score_percentile(score=
                fann_perclassum[np.arange(len(argmax_classes))[:,None],
                                argmax_classes].ravel(),
                top_class=argmax_classes.ravel()).reshape(
                    argmax_classes.shape))
        
        fann_perclassavg_perc = (self.fann_perclassavg_precscorer.
            score_percentile(score=
                fann_perclassavg[np.arange(len(argmax_classes))[:,None],
                                argmax_classes].ravel(),
                top_class=argmax_classes.ravel()).reshape(
                    argmax_classes.shape))

        all_seqlet_hits = []
        for i in range(len(argmax_classes)):
            this_seqlet_hits = []
            for class_rank,class_idx in enumerate(argmax_classes[i]):
                if (mod_precisions[i][class_rank] > min_mod_precision):
                    seqlet = seqlets[i]
                    mappedtomotif = self.class_patterns[class_idx]
                    (sim, alignment, isfwd) =\
                        classpattern_simsandalnmnts[i][class_idx]
                    rc = (isfwd==False)
                    alignment = int(alignment)
                    trim_indices = self.classpattern_trimindices[class_idx]
                    #give the start and end in terms of the forward strand
                    fullpattern_start = (seqlet.coor.start+alignment
                           if seqlet.coor.is_revcomp==False
                           else (seqlet.coor.end-alignment)-len(mappedtomotif))
                    fullpattern_end = fullpattern_start+len(mappedtomotif)
                    if ((not rc) and seqlet.coor.is_revcomp==False
                        or (rc and seqlet.coor.is_revcomp)):
                        #if the fwd strand of the seqlet would have aligned
                        # to the forward motif...
                        trim_start = fullpattern_start + trim_indices[0]
                    else:
                        trim_start = fullpattern_start + (
                            len(mappedtomotif)-trim_indices[1])
                    motif_hit = MotifMatch(
                     patternidx=class_idx,
                     patternidx_rank=class_rank,
                     exampleidx=seqlet.coor.example_idx,
                     start=fullpattern_start,
                     end=fullpattern_end,
                     trim_start=trim_start,
                     trim_end=trim_start+(trim_indices[1]-trim_indices[0]),
                     is_revcomp=seqlet.coor.is_revcomp if (not rc)
                                else (seqlet.coor.is_revcomp==False),
                     seqlet_orig_start=seqlet.coor.start,
                     seqlet_orig_end=seqlet.coor.end,
                     seqlet_orig_revcomp=seqlet.coor.is_revcomp,
                     aggregate_sim=sim,
                     mod_delta=mod_deltas[i][class_rank],
                     mod_precision=mod_precisions[i][class_rank],
                     mod_percentile=mod_percentiles[i][class_rank],
                     fann_perclasssum_perc=fann_perclasssum_perc[i][class_rank],
                     fann_perclassavg_perc=fann_perclassavg_perc[i][class_rank])
                    this_seqlet_hits.append(motif_hit) 
            all_seqlet_hits.append(this_seqlet_hits)

        #organize by example/patternidx
        #Remove duplicate motif matches that can occur due to overlapping seqlets
        unique_motifmatches = dict()
        duplicates_found = 0
        for seqlet_hits in all_seqlet_hits:
            for motifmatch in seqlet_hits:
                match_identifier = (motifmatch.patternidx, motifmatch.exampleidx,
                                    motifmatch.start, motifmatch.end,
                                    motifmatch.is_revcomp)
                if match_identifier not in unique_motifmatches:
                    unique_motifmatches[match_identifier] = motifmatch
                else:
                    if (motifmatch.mod_percentile >
                        unique_motifmatches[match_identifier].mod_percentile):
                        unique_motifmatches[match_identifier] = motifmatch 
                    duplicates_found += 1
        print("Removed",duplicates_found,"duplicates")

        patternidx_to_matches = defaultdict(list)
        exampleidx_to_matches = defaultdict(list)
        for motifmatch in unique_motifmatches.values():
            patternidx_to_matches[motifmatch.patternidx].append(motifmatch)
            exampleidx_to_matches[motifmatch.exampleidx].append(motifmatch)

        return (all_seqlet_hits, patternidx_to_matches, exampleidx_to_matches)

    
MotifMatch = namedtuple("MotifMatch", 
    ["patternidx", "patternidx_rank", "exampleidx",
     "start", "end", "trim_start", "trim_end", "is_revcomp",
     "seqlet_orig_start", "seqlet_orig_end", "seqlet_orig_revcomp",
     "aggregate_sim",
     "mod_delta", "mod_precision", "mod_percentile",
     "fann_perclasssum_perc", "fann_perclassavg_perc"])

MotifMatchWithImportance = namedtuple("MotifMatchWithImportance", 
    ["patternidx", "patternidx_rank", "total_importance", "exampleidx",
     "start", "end", "trim_start", "trim_end", "is_revcomp",
     "seqlet_orig_start", "seqlet_orig_end", "seqlet_orig_revcomp",
     "aggregate_sim",
     "mod_delta", "mod_precision", "mod_percentile",
     "fann_perclasssum_perc", "fann_perclassavg_perc"])

<|MERGE_RESOLUTION|>--- conflicted
+++ resolved
@@ -625,14 +625,10 @@
         (fann_perclassum, fann_perclassavg) = (
             self.get_classwise_fine_affmat_nn_sumavg(
                 fine_affmat_nn=fine_affmat_nn,
-<<<<<<< HEAD
                 seqlet_neighbors=seqlet_neighbors,
                 exclude_self=True))
-=======
-                seqlet_neighbors=seqlet_neighbors))
         if (self.verbose):
             print("Insantiating a precision scorer based on fann_perclasssum")
->>>>>>> ed7fb0fa
         self.fann_perclasssum_precscorer = util.ClasswisePrecisionScorer(
             true_classes=motifmemberships,
             class_membership_scores=fann_perclassum) 
