--- conflicted
+++ resolved
@@ -1,8 +1,3 @@
-<<<<<<< HEAD
-from . import viz_sequence
-from . import interactive
-=======
 from __future__ import division, print_function, absolute_import
 from . import interactive
-from . import viz_sequence
->>>>>>> 97f7d5b5
+from . import viz_sequence